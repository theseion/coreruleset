--- conflicted
+++ resolved
@@ -121,17 +121,13 @@
     tag:'attack-rfi',\
     tag:'OWASP_CRS/WEB_ATTACK/RFI',\
     tag:'paranoia-level/2',\
-<<<<<<< HEAD
-    setvar:tx.rfi_parameter_%{matched_var_name}=%{tx.1}"
-    SecRule TX:/rfi_parameter_.*/ "!@beginsWith %{request_headers.host}" \
-=======
     ctl:auditLogParts=+E,\
     rev:'3',\
     ver:'OWASP_CRS/3.0.0',\
     severity:'CRITICAL',\
+    setvar:tx.rfi_parameter_%{matched_var_name}=%{tx.1},\
     chain"
-    SecRule TX:1 "!@beginsWith %{request_headers.host}" \
->>>>>>> 4a5ffc61
+    SecRule TX:/rfi_parameter_.*/ "!@beginsWith %{request_headers.host}" \
         "setvar:'tx.msg=%{rule.msg}',\
         setvar:tx.rfi_score=+%{tx.critical_anomaly_score},\
         setvar:tx.anomaly_score=+%{tx.critical_anomaly_score},\
