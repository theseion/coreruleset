--- conflicted
+++ resolved
@@ -1193,31 +1193,6 @@
 #
 
 SecRule REQUEST_BASENAME "@endsWith .pdf" \
-<<<<<<< HEAD
-  "phase:request,\
-   capture,\
-   rev:'2',\
-   ver:'OWASP_CRS/3.0.0',\
-   maturity:'6',\
-   accuracy:'8',\
-   t:none,\
-   block,\
-   msg:'Range: Too many fields for pdf request (63 or more)',\
-   logdata:'%{matched_var}',\
-   severity:'WARNING',\
-   id:920201,\
-   tag:'application-multi',\
-   tag:'language-multi',\
-   tag:'platform-multi',\
-   tag:'attack-protocol',\
-   tag:'OWASP_CRS/PROTOCOL_VIOLATION/INVALID_HREQ',\
-   tag:'paranoia-level/2',\
-   chain"
-   SecRule REQUEST_HEADERS:Range|REQUEST_HEADERS:Request-Range "^bytes=((\d+)?\-(\d+)?\s*,?\s*){63}" \
-   	   "setvar:'tx.msg=%{rule.msg}',\
-	   setvar:tx.anomaly_score=+%{tx.warning_anomaly_score},\
-	   setvar:tx.%{rule.id}-OWASP_CRS/PROTOCOL_VIOLATION/INVALID_HREQ-%{matched_var_name}=%{matched_var}"
-=======
     "phase:request,\
     capture,\
     rev:'2',\
@@ -1226,7 +1201,7 @@
     accuracy:'8',\
     t:none,\
     block,\
-    msg:'Range: Too many fields for pdf request (35 or more)',\
+    msg:'Range: Too many fields for pdf request (63 or more)',\
     logdata:'%{matched_var}',\
     severity:'WARNING',\
     id:920201,\
@@ -1237,11 +1212,10 @@
     tag:'OWASP_CRS/PROTOCOL_VIOLATION/INVALID_HREQ',\
     tag:'paranoia-level/2',\
     chain"
-    SecRule REQUEST_HEADERS:Range|REQUEST_HEADERS:Request-Range "^bytes=((\d+)?\-(\d+)?\s*,?\s*){35}" \
+    SecRule REQUEST_HEADERS:Range|REQUEST_HEADERS:Request-Range "^bytes=((\d+)?\-(\d+)?\s*,?\s*){63}" \
         "setvar:'tx.msg=%{rule.msg}',\
         setvar:tx.anomaly_score=+%{tx.warning_anomaly_score},\
         setvar:tx.%{rule.id}-OWASP_CRS/PROTOCOL_VIOLATION/INVALID_HREQ-%{matched_var_name}=%{matched_var}"
->>>>>>> 1af826f6
 
 
 SecRule ARGS "\%((?!$|\W)|[0-9a-fA-F]{2}|u[0-9a-fA-F]{4})" \
