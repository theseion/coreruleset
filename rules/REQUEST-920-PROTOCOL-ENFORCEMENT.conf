--- conflicted
+++ resolved
@@ -354,17 +354,9 @@
 # -=[ References ]=-
 # http://www.bad-behavior.ioerror.us/documentation/how-it-works/
 #
-<<<<<<< HEAD
-SecRule REQUEST_HEADERS:Connection "@rx \b(keep-alive|close),\s?(keep-alive|close)\b" \
+SecRule REQUEST_HEADERS:Connection "@rx \b(?:keep-alive|close),\s?(?:keep-alive|close)\b" \
     "id:920210,\
     phase:2,\
-=======
-SecRule REQUEST_HEADERS:Connection "@rx \b(?:keep-alive|close),\s?(?:keep-alive|close)\b" \
-    "phase:2,\
-    rev:'2',\
-    ver:'OWASP_CRS/3.0.0',\
-    t:none,\
->>>>>>> dc063e9d
     block,\
     t:none,\
     msg:'Multiple/Conflicting Connection Header Data Found.',\
@@ -392,17 +384,9 @@
 # -=[ References ]=-
 # http://www.ietf.org/rfc/rfc1738.txt
 #
-<<<<<<< HEAD
-SecRule REQUEST_URI "@rx \%((?!$|\W)|[0-9a-fA-F]{2}|u[0-9a-fA-F]{4})" \
+SecRule REQUEST_URI "@rx \%(?:(?!$|\W)|[0-9a-fA-F]{2}|u[0-9a-fA-F]{4})" \
     "id:920220,\
     phase:2,\
-=======
-SecRule REQUEST_URI "@rx \%(?:(?!$|\W)|[0-9a-fA-F]{2}|u[0-9a-fA-F]{4})" \
-    "phase:2,\
-    rev:'2',\
-    ver:'OWASP_CRS/3.0.0',\
-    t:none,\
->>>>>>> dc063e9d
     block,\
     t:none,\
     msg:'URL Encoding Abuse Attack Attempt',\
@@ -420,17 +404,9 @@
         setvar:tx.anomaly_score=+%{tx.warning_anomaly_score},\
         setvar:tx.%{rule.id}-OWASP_CRS/PROTOCOL_VIOLATION/EVASION-%{matched_var_name}=%{matched_var}"
 
-<<<<<<< HEAD
-SecRule REQUEST_HEADERS:Content-Type "@rx ^(application\/x-www-form-urlencoded|text\/xml)(?:;(?:\s?charset\s?=\s?[\w\d\-]{1,18})?)??$" \
+SecRule REQUEST_HEADERS:Content-Type "@rx ^(?:application\/x-www-form-urlencoded|text\/xml)(?:;(?:\s?charset\s?=\s?[\w\d\-]{1,18})?)??$" \
     "id:920240,\
     phase:2,\
-=======
-SecRule REQUEST_HEADERS:Content-Type "@rx ^(?:application\/x-www-form-urlencoded|text\/xml)(?:;(?:\s?charset\s?=\s?[\w\d\-]{1,18})?)??$" \
-    "phase:2,\
-    rev:'2',\
-    ver:'OWASP_CRS/3.0.0',\
-    t:none,\
->>>>>>> dc063e9d
     block,\
     t:none,\
     msg:'URL Encoding Abuse Attack Attempt',\
@@ -974,21 +950,14 @@
     tag:'WASCTC/WASC-20',\
     tag:'OWASP_TOP_10/A1',\
     tag:'OWASP_AppSensor/EE2',\
-<<<<<<< HEAD
     tag:'PCI/12.1',\
     rev:'2',\
     ver:'OWASP_CRS/3.0.0',\
     severity:'CRITICAL',\
     chain"
-    SecRule REQUEST_HEADERS:Content-Type "@rx ^([^;\s]+)" \
+    SecRule REQUEST_HEADERS:Content-Type "@rx ^[^;\s]+" \
         "capture,\
 	chain"
-=======
-    tag:'PCI/12.1'"
-    SecRule REQUEST_HEADERS:Content-Type "@rx ^[^;\s]+" \
-        "chain,\
-        capture"
->>>>>>> dc063e9d
         SecRule TX:0 "!@rx ^%{tx.allowed_request_content_type}$" \
             "t:none,\
             ctl:forceRequestBodyVariable=On,\
@@ -1076,14 +1045,8 @@
 # -=[ References ]=-
 # https://access.redhat.com/security/vulnerabilities/httpoxy (Header Proxy)
 #
-<<<<<<< HEAD
-SecRule REQUEST_HEADERS_NAMES "@rx ^(.*)$" \
+SecRule REQUEST_HEADERS_NAMES "@rx ^.*$" \
     "id:920450,\
-=======
-SecRule REQUEST_HEADERS_NAMES "@rx ^.*$" \
-    "msg:'HTTP header is restricted by policy (%{MATCHED_VAR})',\
-    severity:'CRITICAL',\
->>>>>>> dc063e9d
     phase:2,\
     block,\
     capture,\
@@ -1137,15 +1100,11 @@
 # -=[ References ]=-
 # https://httpd.apache.org/security/CVE-2011-3192.txt
 
-<<<<<<< HEAD
-SecRule REQUEST_HEADERS:Range|REQUEST_HEADERS:Request-Range "@rx ^bytes=((\d+)?\-(\d+)?\s*,?\s*){6}" \
+
+SecRule REQUEST_HEADERS:Range|REQUEST_HEADERS:Request-Range "@rx ^bytes=(?:(?:\d+)?\-(?:\d+)?\s*,?\s*){6}" \
     "id:920200,\
     phase:2,\
     block,\
-=======
-SecRule REQUEST_HEADERS:Range|REQUEST_HEADERS:Request-Range "@rx ^bytes=(?:(?:\d+)?\-(?:\d+)?\s*,?\s*){6}" \
-    "phase:2,\
->>>>>>> dc063e9d
     capture,\
     t:none,\
     msg:'Range: Too many fields (6 or more)',\
@@ -1304,15 +1263,12 @@
 # PL2: This is a stricter sibling of 920120.
 #
 SecRule FILES_NAMES|FILES "@rx ['\";=]" \
-    "msg:'Attempted multipart/form-data bypass',\
-    severity:'CRITICAL',\
-    id:920121,\
-    ver:'OWASP_CRS/3.0.0',\
-    rev:'1',\
+    "id:920121,\
+    phase:2,\
+    block,\
+    t:none,t:urlDecodeUni,\
+    msg:'Attempted multipart/form-data bypass',\
     logdata:'%{matched_var}',\
-    phase:2,\
-    block,\
-    t:none,t:urlDecodeUni,\
     tag:'application-multi',\
     tag:'language-multi',\
     tag:'platform-multi',\
@@ -1320,6 +1276,9 @@
     tag:'OWASP_CRS/PROTOCOL_VIOLATION/INVALID_REQ',\
     tag:'CAPEC-272',\
     tag:'paranoia-level/2',\
+    ver:'OWASP_CRS/3.0.0',\
+    rev:'1',\
+    severity:'CRITICAL',\
     setvar:'tx.msg=%{rule.msg}',\
     setvar:tx.anomaly_score=+%{tx.critical_anomaly_score},\
     setvar:'tx.%{rule.id}-OWASP_CRS/PROTOCOL_VIOLATION/INVALID_REQ-%{matched_var_name}=%{matched_var}'"
