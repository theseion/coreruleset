--- conflicted
+++ resolved
@@ -176,11 +176,7 @@
 # conditions will not be matched against the following rules:
 #
 # - id: 911100 (allowed methods)
-<<<<<<< HEAD
-# - id: 913100,913120,913101,913102 (scan detection)
-=======
-# - id: 913100,913110,913101,913102 (scan detection)
->>>>>>> be5ccbcb
+# - id: 913100,913101,913102 (scan detection)
 # - id: 920280 (missing/empty host header)
 # - id: 920350 (IP address in host header)
 # - tag: attack-disclosure (all RESPONSE-*-DATA-LEAKAGES rules)
@@ -195,11 +191,6 @@
 #       SecRule REQUEST_HEADERS:User-Agent "@pm ELB-HealthChecker" \
 #           "ctl:ruleRemoveById=911100,\
 #           ctl:ruleRemoveById=913100,\
-<<<<<<< HEAD
-#           ctl:ruleRemoveById=913120,\
-=======
-#           ctl:ruleRemoveById=913110,\
->>>>>>> be5ccbcb
 #           ctl:ruleRemoveById=913101,\
 #           ctl:ruleRemoveById=913102,\
 #           ctl:ruleRemoveById=920280,\
