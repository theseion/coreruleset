--- conflicted
+++ resolved
@@ -1240,13 +1240,10 @@
         tag:'platform-multi',\
         tag:'attack-sqli',\
         tag:'OWASP_CRS/WEB_ATTACK/SQL_INJECTION',\
-<<<<<<< HEAD
         tag:'WASCTC/WASC-19',\
         tag:'OWASP_TOP_10/A1',\
         tag:'OWASP_AppSensor/CIE1',\
         tag:'PCI/6.5.2',\
-=======
->>>>>>> 2ea961e2
         tag:'paranoia-level/3',\
         msg:'Meta-Character Anomaly Detection Alert - Repetitive Non-Word Characters',\
         logdata:'Matched Data: %{TX.0} found within %{MATCHED_VAR_NAME}: %{MATCHED_VAR}',\
