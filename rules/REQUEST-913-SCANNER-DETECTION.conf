# ------------------------------------------------------------------------
# OWASP ModSecurity Core Rule Set ver.4.0.0-rc1
# Copyright (c) 2006-2020 Trustwave and contributors. All rights reserved.
# Copyright (c) 2021-2022 Core Rule Set project. All rights reserved.
#
# The OWASP ModSecurity Core Rule Set is distributed under
# Apache Software License (ASL) version 2
# Please see the enclosed LICENSE file for full details.
# ------------------------------------------------------------------------

#
# -= Paranoia Level 0 (empty) =- (apply unconditionally)
#



SecRule TX:DETECTION_PARANOIA_LEVEL "@lt 1" "id:913011,phase:1,pass,nolog,skipAfter:END-REQUEST-913-SCANNER-DETECTION"
SecRule TX:DETECTION_PARANOIA_LEVEL "@lt 1" "id:913012,phase:2,pass,nolog,skipAfter:END-REQUEST-913-SCANNER-DETECTION"
#
# -= Paranoia Level 1 (default) =- (apply only when tx.detection_paranoia_level is sufficiently high: 1 or higher)
#

#
# -=[ Vulnerability Scanner Checks ]=-
#
# These rules inspect the default User-Agent and Header values sent by
# various commercial and open source vuln scanners.
#
# The following rules contain User-Agent lists:
# 913100 - security scanners (data file scanners-user-agents.data)
# 913101 - scripting/generic HTTP clients (data file scripting-user-agents.data)
# 913102 - web crawlers/bots (data file crawlers-user-agents.data)
#
# Chained rule is allow listing:
# YUM package manager of CentOS / Fedore: User-Agent: urlgrabber/3.10 yum/3.4.3
# eCairn service: User-Agent: mozilla/5.0 ecairn-grabber/1.0 (+http://ecairn.com/grabber)
SecRule REQUEST_HEADERS:User-Agent "@pmFromFile scanners-user-agents.data" \
    "id:913100,\
    phase:1,\
    block,\
    capture,\
    t:none,\
    msg:'Found User-Agent associated with security scanner',\
    logdata:'Matched Data: %{TX.0} found within %{MATCHED_VAR_NAME}: %{MATCHED_VAR}',\
    tag:'application-multi',\
    tag:'language-multi',\
    tag:'platform-multi',\
    tag:'attack-reputation-scanner',\
    tag:'paranoia-level/1',\
    tag:'OWASP_CRS',\
    tag:'capec/1000/118/224/541/310',\
    tag:'PCI/6.5.10',\
    ver:'OWASP_CRS/4.0.0-rc1',\
    severity:'CRITICAL',\
    chain"
    SecRule MATCHED_VARS "!@rx ^(?:urlgrabber/[0-9\.]+ yum/[0-9\.]+|mozilla/[0-9\.]+ ecairn-grabber/[0-9\.]+ \(\+http://ecairn.com/grabber\))$" \
        "setvar:'tx.inbound_anomaly_score_pl1=+%{tx.critical_anomaly_score}'"

<<<<<<< HEAD

SecRule REQUEST_FILENAME|ARGS "@pmFromFile scanners-urls.data" \
    "id:913120,\
    phase:2,\
    block,\
    capture,\
    t:none,\
    msg:'Found request filename/argument associated with security scanner',\
=======
SecRule REQUEST_HEADERS_NAMES|REQUEST_HEADERS "@pmFromFile scanners-headers.data" \
    "id:913110,\
    phase:1,\
    block,\
    capture,\
    t:none,\
    msg:'Found request header associated with security scanner',\
>>>>>>> be5ccbcb
    logdata:'Matched Data: %{TX.0} found within %{MATCHED_VAR_NAME}: %{MATCHED_VAR}',\
    tag:'application-multi',\
    tag:'language-multi',\
    tag:'platform-multi',\
    tag:'attack-reputation-scanner',\
    tag:'paranoia-level/1',\
    tag:'OWASP_CRS',\
    tag:'capec/1000/118/224/541/310',\
    tag:'PCI/6.5.10',\
    ver:'OWASP_CRS/4.0.0-rc1',\
    severity:'CRITICAL',\
    setvar:'tx.inbound_anomaly_score_pl1=+%{tx.critical_anomaly_score}'"


SecRule TX:DETECTION_PARANOIA_LEVEL "@lt 2" "id:913013,phase:1,pass,nolog,skipAfter:END-REQUEST-913-SCANNER-DETECTION"
SecRule TX:DETECTION_PARANOIA_LEVEL "@lt 2" "id:913014,phase:2,pass,nolog,skipAfter:END-REQUEST-913-SCANNER-DETECTION"
#
# -= Paranoia Level 2 =- (apply only when tx.detection_paranoia_level is sufficiently high: 2 or higher)
#


#
# -=[ Scripting/Generic User-Agents ]=-
#
# This rule detects user-agents associated with various HTTP client libraries
# and scripting languages. Detection suggests attempted access by some
# automated tool.
#
# This rule is a sibling of rule 913100.
#
SecRule REQUEST_HEADERS:User-Agent "@pmFromFile scripting-user-agents.data" \
    "id:913101,\
    phase:1,\
    block,\
    capture,\
    t:none,\
    msg:'Found User-Agent associated with scripting/generic HTTP client',\
    logdata:'Matched Data: %{TX.0} found within %{MATCHED_VAR_NAME}: %{MATCHED_VAR}',\
    tag:'application-multi',\
    tag:'language-multi',\
    tag:'platform-multi',\
    tag:'attack-reputation-scripting',\
    tag:'OWASP_CRS',\
    tag:'capec/1000/118/224/541/310',\
    tag:'PCI/6.5.10',\
    tag:'paranoia-level/2',\
    ver:'OWASP_CRS/4.0.0-rc1',\
    severity:'CRITICAL',\
    setvar:'tx.inbound_anomaly_score_pl2=+%{tx.critical_anomaly_score}'"



#
# -=[ Crawler User-Agents ]=-
#
# This rule detects user-agents associated with various crawlers, SEO tools,
# and bots, which have been reported to potentially misbehave.
# These crawlers can have legitimate uses when used with authorization.
#
# This rule is a sibling of rule 913100.
#
SecRule REQUEST_HEADERS:User-Agent "@pmFromFile crawlers-user-agents.data" \
    "id:913102,\
    phase:1,\
    block,\
    capture,\
    t:none,\
    msg:'Found User-Agent associated with web crawler/bot',\
    logdata:'Matched Data: %{TX.0} found within %{MATCHED_VAR_NAME}: %{MATCHED_VAR}',\
    tag:'application-multi',\
    tag:'language-multi',\
    tag:'platform-multi',\
    tag:'attack-reputation-crawler',\
    tag:'OWASP_CRS',\
    tag:'capec/1000/118/116/150',\
    tag:'PCI/6.5.10',\
    tag:'paranoia-level/2',\
    ver:'OWASP_CRS/4.0.0-rc1',\
    severity:'CRITICAL',\
    setvar:'tx.inbound_anomaly_score_pl2=+%{tx.critical_anomaly_score}'"


SecRule TX:DETECTION_PARANOIA_LEVEL "@lt 3" "id:913015,phase:1,pass,nolog,skipAfter:END-REQUEST-913-SCANNER-DETECTION"
SecRule TX:DETECTION_PARANOIA_LEVEL "@lt 3" "id:913016,phase:2,pass,nolog,skipAfter:END-REQUEST-913-SCANNER-DETECTION"
#
# -= Paranoia Level 3 =- (apply only when tx.detection_paranoia_level is sufficiently high: 3 or higher)
#



SecRule TX:DETECTION_PARANOIA_LEVEL "@lt 4" "id:913017,phase:1,pass,nolog,skipAfter:END-REQUEST-913-SCANNER-DETECTION"
SecRule TX:DETECTION_PARANOIA_LEVEL "@lt 4" "id:913018,phase:2,pass,nolog,skipAfter:END-REQUEST-913-SCANNER-DETECTION"
#
# -= Paranoia Level 4 =- (apply only when tx.detection_paranoia_level is sufficiently high: 4 or higher)
#



#
# -= Paranoia Levels Finished =-
#
SecMarker "END-REQUEST-913-SCANNER-DETECTION"<|MERGE_RESOLUTION|>--- conflicted
+++ resolved
@@ -55,37 +55,6 @@
     chain"
     SecRule MATCHED_VARS "!@rx ^(?:urlgrabber/[0-9\.]+ yum/[0-9\.]+|mozilla/[0-9\.]+ ecairn-grabber/[0-9\.]+ \(\+http://ecairn.com/grabber\))$" \
         "setvar:'tx.inbound_anomaly_score_pl1=+%{tx.critical_anomaly_score}'"
-
-<<<<<<< HEAD
-
-SecRule REQUEST_FILENAME|ARGS "@pmFromFile scanners-urls.data" \
-    "id:913120,\
-    phase:2,\
-    block,\
-    capture,\
-    t:none,\
-    msg:'Found request filename/argument associated with security scanner',\
-=======
-SecRule REQUEST_HEADERS_NAMES|REQUEST_HEADERS "@pmFromFile scanners-headers.data" \
-    "id:913110,\
-    phase:1,\
-    block,\
-    capture,\
-    t:none,\
-    msg:'Found request header associated with security scanner',\
->>>>>>> be5ccbcb
-    logdata:'Matched Data: %{TX.0} found within %{MATCHED_VAR_NAME}: %{MATCHED_VAR}',\
-    tag:'application-multi',\
-    tag:'language-multi',\
-    tag:'platform-multi',\
-    tag:'attack-reputation-scanner',\
-    tag:'paranoia-level/1',\
-    tag:'OWASP_CRS',\
-    tag:'capec/1000/118/224/541/310',\
-    tag:'PCI/6.5.10',\
-    ver:'OWASP_CRS/4.0.0-rc1',\
-    severity:'CRITICAL',\
-    setvar:'tx.inbound_anomaly_score_pl1=+%{tx.critical_anomaly_score}'"
 
 
 SecRule TX:DETECTION_PARANOIA_LEVEL "@lt 2" "id:913013,phase:1,pass,nolog,skipAfter:END-REQUEST-913-SCANNER-DETECTION"
