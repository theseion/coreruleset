--- conflicted
+++ resolved
@@ -692,12 +692,9 @@
 # This is only allowed in combination with the OPTIONS method.
 # Additionally, there are some clients sending empty Accept headers. 
 # They are covered in another chained rule checking the User-Agent.
-<<<<<<< HEAD
-=======
 # This technique demands a separate rule to detect an empty 
 # Accept header if there is no user agent. This is checked via 
 # the separate rule 920311.
->>>>>>> 83d0261f
 #
 # -=[ References ]=-
 # https://github.com/SpiderLabs/owasp-modsecurity-crs/issues/366
