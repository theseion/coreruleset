--- conflicted
+++ resolved
@@ -32,13 +32,8 @@
 # http://projects.webappsec.org/HTTP-Request-Smuggling
 # http://article.gmane.org/gmane.comp.apache.mod-security.user/3299
 #
-<<<<<<< HEAD
-SecRule REQUEST_HEADERS:'/(Content-Length|Transfer-Encoding)/' "@rx ," \
+SecRule REQUEST_HEADERS:'/(?:Content-Length|Transfer-Encoding)/' "@rx ," \
     "id:921100,\
-=======
-SecRule REQUEST_HEADERS:'/(?:Content-Length|Transfer-Encoding)/' "@rx ," \
-    "msg:'HTTP Request Smuggling Attack.',\
->>>>>>> dc063e9d
     phase:2,\
     block,\
     capture,\
@@ -105,13 +100,8 @@
 # [ References ]
 # http://projects.webappsec.org/HTTP-Response-Splitting
 #
-<<<<<<< HEAD
-SecRule REQUEST_COOKIES|!REQUEST_COOKIES:/__utm/|REQUEST_COOKIES_NAMES|ARGS_NAMES|ARGS|XML:/* "@rx [\r\n]\W*?(?:content-(type|length)|set-cookie|location):" \
+SecRule REQUEST_COOKIES|!REQUEST_COOKIES:/__utm/|REQUEST_COOKIES_NAMES|ARGS_NAMES|ARGS|XML:/* "@rx [\r\n]\W*?(?:content-(?:type|length)|set-cookie|location):" \
     "id:921120,\
-=======
-SecRule REQUEST_COOKIES|!REQUEST_COOKIES:/__utm/|REQUEST_COOKIES_NAMES|ARGS_NAMES|ARGS|XML:/* "@rx [\r\n]\W*?(?:content-(?:type|length)|set-cookie|location):" \
-    "msg:'HTTP Response Splitting Attack',\
->>>>>>> dc063e9d
     phase:2,\
     block,\
     capture,\
@@ -167,13 +157,8 @@
 # [ References ]
 # https://en.wikipedia.org/wiki/HTTP_header_injection
 #
-<<<<<<< HEAD
-SecRule REQUEST_HEADERS_NAMES|REQUEST_HEADERS "@rx (\n|\r)" \
+SecRule REQUEST_HEADERS_NAMES|REQUEST_HEADERS "@rx [\n\r]" \
     "id:921140,\
-=======
-SecRule REQUEST_HEADERS_NAMES|REQUEST_HEADERS "@rx [\n\r]" \
-    "msg:'HTTP Header Injection Attack via headers',\
->>>>>>> dc063e9d
     phase:2,\
     block,\
     capture,\
@@ -198,13 +183,8 @@
 # Checking for GET arguments has been moved to paranoia level 2 (921151)
 # in order to mitigate possible false positives.
 #
-<<<<<<< HEAD
-SecRule ARGS_NAMES "@rx (\n|\r)" \
+SecRule ARGS_NAMES "@rx [\n\r]" \
     "id:921150,\
-=======
-SecRule ARGS_NAMES "@rx [\n\r]" \
-    "msg:'HTTP Header Injection Attack via payload (CR/LF detected)',\
->>>>>>> dc063e9d
     phase:2,\
     block,\
     capture,\
@@ -225,13 +205,8 @@
     setvar:tx.%{rule.id}-OWASP_CRS/WEB_ATTACK/HEADER_INJECTION-%{matched_var_name}=%{tx.0}"
 
 
-<<<<<<< HEAD
-SecRule ARGS_NAMES|ARGS|XML:/* "@rx (?:\n|\r)+(?:\s+|location|refresh|(?:set-)?cookie|(X-)?(?:forwarded-(?:for|host|server)|host|via|remote-ip|remote-addr|originating-IP))\s*:" \
+SecRule ARGS_NAMES|ARGS|XML:/* "@rx (?:\n|\r)+(?:\s+|location|refresh|(?:set-)?cookie|(?:X-)?(?:forwarded-(?:for|host|server)|host|via|remote-ip|remote-addr|originating-IP))\s*:" \
     "id:921160,\
-=======
-SecRule ARGS_NAMES|ARGS|XML:/* "@rx (?:\n|\r)+(?:\s+|location|refresh|(?:set-)?cookie|(?:X-)?(?:forwarded-(?:for|host|server)|host|via|remote-ip|remote-addr|originating-IP))\s*:" \
-    "msg:'HTTP Header Injection Attack via payload (CR/LF and header-name detected)',\
->>>>>>> dc063e9d
     phase:2,\
     block,\
     capture,\
@@ -266,13 +241,8 @@
 #
 # See also: rule 921140, 921150
 #
-<<<<<<< HEAD
-SecRule ARGS_GET "@rx (\n|\r)" \
+SecRule ARGS_GET "@rx [\n\r]" \
     "id:921151,\
-=======
-SecRule ARGS_GET "@rx [\n\r]" \
-    "msg:'HTTP Header Injection Attack via payload (CR/LF detected)',\
->>>>>>> dc063e9d
     phase:2,\
     block,\
     capture,\
