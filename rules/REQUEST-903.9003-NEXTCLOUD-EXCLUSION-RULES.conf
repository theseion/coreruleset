# ------------------------------------------------------------------------
# OWASP ModSecurity Core Rule Set ver.3.2.0
# Copyright (c) 2006-2019 Trustwave and contributors. All rights reserved.
#
# The OWASP ModSecurity Core Rule Set is distributed under
# Apache Software License (ASL) version 2
# Please see the enclosed LICENSE file for full details.
#
# ------------------------------------------------------------------------

# These exclusions remedy false positives in a default NextCloud install.
# They will likely work with OwnCloud too, but you may have to modify them.
# The exclusions are only active if crs_exclusions_nextcloud=1 is set.
# See rule 900130 in crs-setup.conf.example for instructions.
#
# To relax upload restrictions for only the php files that need it,
# you put something like this in crs-setup.conf:
#
# SecRule REQUEST_FILENAME "@rx /(?:remote.php|index.php)/" \
#   "id:9003330,\
#   phase:1,\
#   t:none,\
#   nolog,\
#   pass,\
#   tx.restricted_extensions='.bak/ .config/ .conf/'"
#
# Large uploads can be modified with SecRequestBodyLimit. Or they
# can be more controlled by using the following:
#
# SecRule REQUEST_URI "@endsWith /index.php/apps/files/ajax/upload.php" \
#    "id:9003610,\
#    phase:1,\
#    t:none,\
#    nolog,\
#    ctl:requestBodyLimit=1073741824"
#
# ---------------------


SecRule &TX:crs_exclusions_nextcloud|TX:crs_exclusions_nextcloud "@eq 0" \
    "id:9003000,\
    phase:1,\
    pass,\
    t:none,\
    nolog,\
    ver:'OWASP_CRS/3.2.0',\
    skipAfter:END-NEXTCLOUD"

SecRule &TX:crs_exclusions_nextcloud|TX:crs_exclusions_nextcloud "@eq 0" \
    "id:9003001,\
    phase:2,\
    pass,\
    t:none,\
    nolog,\
    ver:'OWASP_CRS/3.2.0',\
    skipAfter:END-NEXTCLOUD"


#
# [ File Manager ]
#
#
# The web interface uploads files, and interacts with the user.

SecRule REQUEST_FILENAME "@contains /remote.php/webdav" \
    "id:9003100,\
    phase:2,\
    pass,\
    t:none,\
    nolog,\
    ctl:ruleRemoveByTag=attack-injection-php,\
    ctl:ruleRemoveById=941000-942999,\
    ctl:ruleRemoveById=951000-951999,\
    ctl:ruleRemoveById=953100-953130,\
    ctl:ruleRemoveById=920420,\
    ctl:ruleRemoveById=920440,\
    ver:'OWASP_CRS/3.2.0'"

# Skip PUT parsing for invalid encoding / protocol violations in binary files.

SecRule REQUEST_METHOD "@streq PUT" \
    "id:9003105,\
    phase:2,\
    pass,\
    t:none,\
    nolog,\
    ver:'OWASP_CRS/3.2.0',\
    chain"
    SecRule REQUEST_FILENAME "@contains /remote.php/webdav" \
        "t:none,\
        ctl:ruleRemoveById=920000-920999,\
        ctl:ruleRemoveById=932000-932999,\
        ctl:ruleRemoveById=921150,\
        ctl:ruleRemoveById=930110,\
        ctl:ruleRemoveById=930120"

# Allow the data type 'text/vcard'

SecRule REQUEST_FILENAME "@contains /remote.php/dav/files/" \
    "id:9003110,\
    phase:2,\
    pass,\
    t:none,\
    nolog,\
<<<<<<< HEAD
    setvar:'tx.allowed_request_content_type=%{tx.allowed_request_content_type} |text/vcard|'"
=======
    ver:'OWASP_CRS/3.2.0',\
    setvar:'tx.allowed_request_content_type=%{tx.allowed_request_content_type}|text/vcard'"
>>>>>>> aa1ff695

# Allow the data type 'application/octet-stream'

SecRule REQUEST_METHOD "@rx ^(?:PUT|MOVE)$" \
    "id:9003115,\
    phase:2,\
    pass,\
    t:none,\
    nolog,\
    ver:'OWASP_CRS/3.2.0',\
    chain"
    SecRule REQUEST_FILENAME "@rx /remote\.php/dav/(?:files|uploads)/" \
        "setvar:'tx.allowed_request_content_type=%{tx.allowed_request_content_type} |application/octet-stream|'"

# Allow data types like video/mp4

SecRule REQUEST_METHOD "@streq PUT" \
    "id:9003116,\
    phase:2,\
    pass,\
    t:none,\
    nolog,\
    ver:'OWASP_CRS/3.2.0',\
    chain"
    SecRule REQUEST_FILENAME "@rx (?:/public\.php/webdav/|/remote\.php/dav/uploads/)" \
        "ctl:ruleRemoveById=920340,\
        ctl:ruleRemoveById=920420"


# Allow characters like /../ in files.
# Allow all kind of filetypes.
# Allow source code.

SecRule REQUEST_FILENAME "@contains /remote.php/dav/files/" \
    "id:9003120,\
    phase:2,\
    pass,\
    t:none,\
    nolog,\
    ctl:ruleRemoveById=930100-930110,\
    ctl:ruleRemoveById=951000-951999,\
    ctl:ruleRemoveById=953100-953130,\
    ctl:ruleRemoveById=920440,\
    ver:'OWASP_CRS/3.2.0'"

# Allow REPORT requests without Content-Type header (at least the iOS app does this)

SecRule REQUEST_METHOD "@streq REPORT" \
    "id:9003121,\
    phase:2,\
    pass,\
    t:none,\
    nolog,\
    chain"
    SecRule REQUEST_FILENAME "@contains /remote.php/dav/files/" \
        "t:none,\
        ctl:ruleRemoveById=920340"


# [ Searchengine ]
#
# NexCloud uses a search field for filename or content queries.

SecRule REQUEST_FILENAME "@contains /index.php/core/search" \
    "id:9003125,\
    phase:2,\
    pass,\
    t:none,\
    nolog,\
    ctl:ruleRemoveTargetByTag=attack-injection-php;ARGS:query,\
    ctl:ruleRemoveTargetById=941000-942999;ARGS:query,\
    ctl:ruleRemoveTargetById=932000-932999;ARGS:query,\
    ver:'OWASP_CRS/3.2.0'"


# [ DAV ]
#
# NextCloud uses DAV methods with index.php and remote.php to do many things
# The default ones in ModSecurity are: GET HEAD POST OPTIONS
#
# Looking through the code, and via testing, I found these:
#
# File manager: PUT DELETE MOVE PROPFIND PROPPATCH
# Calendars: REPORT
# Others in the code or js files: PATCH MKCOL MOVE TRACE
# Others that I added just in case, and they seem related:
#   CHECKOUT COPY LOCK MERGE MKACTIVITY UNLOCK.

SecRule REQUEST_FILENAME "@rx /(?:remote|index|public)\.php/" \
    "id:9003130,\
    phase:2,\
    pass,\
    t:none,\
    nolog,\
    ver:'OWASP_CRS/3.2.0',\
    setvar:'tx.allowed_methods=%{tx.allowed_methods} PUT PATCH CHECKOUT COPY DELETE LOCK MERGE MKACTIVITY MKCOL MOVE PROPFIND PROPPATCH UNLOCK REPORT TRACE jsonp'"


# We need to allow DAV methods for sharing files, and removing shares
# DELETE - when the share is removed
# PUT - when setting a password / expiration time

SecRule REQUEST_FILENAME "@rx /ocs/v[0-9]+\.php/apps/files_sharing/" \
    "id:9003140,\
    phase:2,\
    pass,\
    t:none,\
    nolog,\
    ver:'OWASP_CRS/3.2.0',\
    setvar:'tx.allowed_methods=%{tx.allowed_methods} PUT DELETE'"


# [ Preview and Thumbnails ]

SecRule REQUEST_FILENAME "@contains /index.php/core/preview.png" \
    "id:9003150,\
    phase:2,\
    pass,\
    t:none,\
    nolog,\
    ctl:ruleRemoveTargetById=932150;ARGS:file,\
    ver:'OWASP_CRS/3.2.0'"

# Filepreview for trashbin

SecRule REQUEST_FILENAME "@contains /index.php/apps/files_trashbin/ajax/preview.php" \
    "id:9003155,\
    phase:2,\
    pass,\
    t:none,\
    nolog,\
    ctl:ruleRemoveTargetById=932150;ARGS:file,\
    ctl:ruleRemoveTargetById=942190;ARGS:file,\
    ver:'OWASP_CRS/3.2.0'"

SecRule REQUEST_FILENAME "@rx /index\.php/(?:apps/gallery/thumbnails|logout$)" \
    "id:9003160,\
    phase:2,\
    pass,\
    t:none,\
    nolog,\
    ctl:ruleRemoveTargetById=941120;ARGS:requesttoken,\
    ver:'OWASP_CRS/3.2.0'"


# [ Ownnote ]

SecRule REQUEST_FILENAME "@contains /index.php/apps/ownnote/" \
    "id:9003300,\
    phase:2,\
    pass,\
    t:none,\
    nolog,\
    ctl:ruleRemoveById=941150,\
    ver:'OWASP_CRS/3.2.0'"


# [ Text Editor ]
#
# This file can save anything, and it's name could be lots of things.

SecRule REQUEST_FILENAME "@contains /index.php/apps/files_texteditor/" \
    "id:9003310,\
    phase:2,\
    pass,\
    t:none,\
    nolog,\
    ctl:ruleRemoveTargetByTag=OWASP_CRS;ARGS:filecontents,\
    ctl:ruleRemoveTargetById=921110-921160;ARGS:filecontents,\
    ctl:ruleRemoveTargetById=932150;ARGS:filename,\
    ctl:ruleRemoveTargetById=920370-920390;ARGS:filecontents,\
    ctl:ruleRemoveTargetById=920370-920390;ARGS_COMBINED_SIZE,\
    ver:'OWASP_CRS/3.2.0'"


# [ Address Book ]
#
# Allow the data type 'text/vcard'

SecRule REQUEST_FILENAME "@contains /remote.php/dav/addressbooks/" \
    "id:9003320,\
    phase:2,\
    pass,\
    t:none,\
    nolog,\
<<<<<<< HEAD
    setvar:'tx.allowed_request_content_type=%{tx.allowed_request_content_type} |text/vcard|'"
=======
    ver:'OWASP_CRS/3.2.0',\
    setvar:'tx.allowed_request_content_type=%{tx.allowed_request_content_type}|text/vcard'"
>>>>>>> aa1ff695

# Allow modifying contacts via the web interface
SecRule REQUEST_METHOD "@streq PUT" \
    "id:9003321,\
    phase:1,\
    pass,\
    t:none,\
    nolog,\
    chain"
    SecRule REQUEST_FILENAME "@contains /remote.php/dav/addressbooks/" \
        "t:none,\
        ctl:ruleRemoveById=200002"

# [ Calendar ]
#
# Allow the data type 'text/calendar'

SecRule REQUEST_FILENAME "@contains /remote.php/dav/calendars/" \
    "id:9003330,\
    phase:2,\
    pass,\
    t:none,\
    nolog,\
<<<<<<< HEAD
    setvar:'tx.allowed_request_content_type=%{tx.allowed_request_content_type} |text/calendar|'"
=======
    ver:'OWASP_CRS/3.2.0',\
    setvar:'tx.allowed_request_content_type=%{tx.allowed_request_content_type}|text/calendar'"
>>>>>>> aa1ff695


# [ Notes ]
#
# We want to allow a lot of things as the user is
# allowed to note on anything.

SecRule REQUEST_FILENAME "@contains /index.php/apps/notes/" \
    "id:9003340,\
    phase:2,\
    pass,\
    t:none,\
    nolog,\
    ctl:ruleRemoveByTag=attack-injection-php,\
    ver:'OWASP_CRS/3.2.0'"


# [ Bookmarks ]
#
# Allow urls in data.

SecRule REQUEST_FILENAME "@contains /index.php/apps/bookmarks/" \
    "id:9003350,\
    phase:2,\
    pass,\
    t:none,\
    nolog,\
    ctl:ruleRemoveById=931130,\
    ver:'OWASP_CRS/3.2.0'"


#
# [ Login forms ]
#

# This removes checks on the 'password' and related fields:

# User login password.

SecRule REQUEST_FILENAME "@contains /index.php/login" \
    "id:9003400,\
    phase:2,\
    pass,\
    t:none,\
    nolog,\
    ctl:ruleRemoveTargetById=941100;ARGS:requesttoken,\
    ctl:ruleRemoveTargetByTag=OWASP_CRS;ARGS:password,\
    ver:'OWASP_CRS/3.2.0'"

# Reset password.

SecRule REQUEST_FILENAME "@endsWith /index.php/login" \
    "id:9003410,\
    phase:2,\
    pass,\
    t:none,\
    nolog,\
    ver:'OWASP_CRS/3.2.0',\
    chain"
    SecRule ARGS:action "@streq resetpass" \
        "t:none,\
        chain"
        SecRule &ARGS:action "@eq 1" \
            "t:none,\
            ctl:ruleRemoveTargetByTag=OWASP_CRS;ARGS:pass1,\
            ctl:ruleRemoveTargetByTag=OWASP_CRS;ARGS:pass1-text,\
            ctl:ruleRemoveTargetByTag=OWASP_CRS;ARGS:pass2"

# Change Password and Setting up a new user/password

SecRule REQUEST_FILENAME "@endsWith /index.php/settings/users" \
    "id:9003500,\
    phase:2,\
    pass,\
    t:none,\
    nolog,\
    ctl:ruleRemoveTargetByTag=OWASP_CRS;ARGS:newuserpassword,\
    ctl:ruleRemoveTargetByTag=OWASP_CRS;ARGS:password,\
    ver:'OWASP_CRS/3.2.0'"


SecMarker "END-NEXTCLOUD-ADMIN"

SecMarker "END-NEXTCLOUD"<|MERGE_RESOLUTION|>--- conflicted
+++ resolved
@@ -102,12 +102,8 @@
     pass,\
     t:none,\
     nolog,\
-<<<<<<< HEAD
+    ver:'OWASP_CRS/3.2.0',\
     setvar:'tx.allowed_request_content_type=%{tx.allowed_request_content_type} |text/vcard|'"
-=======
-    ver:'OWASP_CRS/3.2.0',\
-    setvar:'tx.allowed_request_content_type=%{tx.allowed_request_content_type}|text/vcard'"
->>>>>>> aa1ff695
 
 # Allow the data type 'application/octet-stream'
 
@@ -293,12 +289,8 @@
     pass,\
     t:none,\
     nolog,\
-<<<<<<< HEAD
+    ver:'OWASP_CRS/3.2.0',\
     setvar:'tx.allowed_request_content_type=%{tx.allowed_request_content_type} |text/vcard|'"
-=======
-    ver:'OWASP_CRS/3.2.0',\
-    setvar:'tx.allowed_request_content_type=%{tx.allowed_request_content_type}|text/vcard'"
->>>>>>> aa1ff695
 
 # Allow modifying contacts via the web interface
 SecRule REQUEST_METHOD "@streq PUT" \
@@ -322,12 +314,8 @@
     pass,\
     t:none,\
     nolog,\
-<<<<<<< HEAD
+    ver:'OWASP_CRS/3.2.0',\
     setvar:'tx.allowed_request_content_type=%{tx.allowed_request_content_type} |text/calendar|'"
-=======
-    ver:'OWASP_CRS/3.2.0',\
-    setvar:'tx.allowed_request_content_type=%{tx.allowed_request_content_type}|text/calendar'"
->>>>>>> aa1ff695
 
 
 # [ Notes ]
