# ------------------------------------------------------------------------
<<<<<<< HEAD
# OWASP ModSecurity Core Rule Set ver.3.0.1
=======
# OWASP ModSecurity Core Rule Set ver.3.0.2
>>>>>>> 9d2465d8
# Copyright (c) 2006-2016 Trustwave and contributors. All rights reserved.
#
# The OWASP ModSecurity Core Rule Set is distributed under
# Apache Software License (ASL) version 2
# Please see the enclosed LICENSE file for full details.
# ------------------------------------------------------------------------

#
# This file REQUEST-901-INITIALIZATION.conf initializes the Core Rules
# and performs preparatory actions. It also fixes errors and omissions
# of variable definitions in the file crs-setup.conf.
# The setup.conf can and should be edited by the user, this file
# is part of the CRS installation and should not be altered.
#


#
# -=[ Rules Version ]=-
#
# Rule version data is added to the "Producer" line of Section H of the Audit log:
#
# - Producer: ModSecurity for Apache/2.9.1 (http://www.modsecurity.org/); OWASP_CRS/3.0.0.
#
# Ref: https://github.com/SpiderLabs/ModSecurity/wiki/Reference-Manual#wiki-SecComponentSignature
#
<<<<<<< HEAD
SecComponentSignature "OWASP_CRS/3.0.1"
=======
SecComponentSignature "OWASP_CRS/3.0.2"
>>>>>>> 9d2465d8


#
# -=[ Default setup values ]=-
#
# The CRS checks the tx.crs_setup_version variable to ensure that the setup
# file is included at the correct time. This detects situations where
# necessary settings are not defined, for instance if the file
# inclusion order is incorrect, or if the user has forgotten to
# include the crs-setup.conf file.
#
# If you are upgrading from an earlier version of the CRS and you are
# getting this error, please make a new copy of the setup template
# crs-setup.conf.example to crs-setup.conf, and re-apply your policy
# changes. There have been many changes in settings syntax from CRS2
# to CRS3, so an old setup file may cause unwanted behavior.
#
# If you are not planning to use the crs-setup.conf template, you must
# manually set the tx.crs_setup_version variable before including
# the CRS rules/* files.
#
# The variable is a numerical representation of the CRS version number.
# E.g., v3.0.0 is represented as 300.
#

SecRule &TX:crs_setup_version "@eq 0" \
    "id:901001,\
    phase:1,\
    auditlog,\
    log,\
    deny,\
    status:500,\
    severity:CRITICAL,\
    msg:'ModSecurity Core Rule Set is deployed without configuration! Please copy the crs-setup.conf.example template to crs-setup.conf, and include the crs-setup.conf file in your webserver configuration before including the CRS rules. See the INSTALL file in the CRS directory for detailed instructions.'"


#
# -=[ Default setup values ]=-
#
# Some constructs or individual rules will fail if certain parameters
# are not set in the setup.conf file. The following rules will catch
# these cases and assign sane default values.
#

# Default Inbound Anomaly Threshold Level (rule 900110 in setup.conf)
SecRule &TX:inbound_anomaly_score_threshold "@eq 0" \
    "id:901100,\
    phase:1,\
    pass,\
    nolog,\
    setvar:tx.inbound_anomaly_score_threshold=5"

# Default Outbound Anomaly Threshold Level (rule 900110 in setup.conf)
SecRule &TX:outbound_anomaly_score_threshold "@eq 0" \
    "id:901110,\
    phase:1,\
    pass,\
    nolog,\
    setvar:tx.outbound_anomaly_score_threshold=4"

# Default Paranoia Level (rule 900000 in setup.conf)
SecRule &TX:paranoia_level "@eq 0" \
    "id:901120,\
    phase:1,\
    pass,\
    nolog,\
    setvar:tx.paranoia_level=1"

# Default Sampling Percentage (rule 900400 in setup.conf)
SecRule &TX:sampling_percentage "@eq 0" \
    "id:901130,\
    phase:1,\
    pass,\
    nolog,\
    setvar:tx.sampling_percentage=100"

# Default Anomaly Scores (rule 900100 in setup.conf)
SecRule &TX:critical_anomaly_score "@eq 0" \
    "id:901140,\
    phase:1,\
    pass,\
    nolog,\
    setvar:tx.critical_anomaly_score=5"

SecRule &TX:error_anomaly_score "@eq 0" \
    "id:901141,\
    phase:1,\
    pass,\
    nolog,\
    setvar:tx.error_anomaly_score=4"

SecRule &TX:warning_anomaly_score "@eq 0" \
    "id:901142,\
    phase:1,\
    pass,\
    nolog,\
    setvar:tx.warning_anomaly_score=3"

SecRule &TX:notice_anomaly_score "@eq 0" \
    "id:901143,\
    phase:1,\
    pass,\
    nolog,\
    setvar:tx.notice_anomaly_score=2"

# Default do_reput_block
SecRule &TX:do_reput_block "@eq 0" \
    "id:901150,\
    phase:1,\
    pass,\
    nolog,\
    setvar:tx.do_reput_block=0"

# Default block duration
SecRule &TX:reput_block_duration "@eq 0" \
    "id:901152,\
    phase:1,\
    pass,\
    nolog,\
    setvar:tx.reput_block_duration=300"

# Default HTTP policy: allowed_methods (rule 900200)
SecRule &TX:allowed_methods "@eq 0" \
    "id:901160,\
    phase:1,\
    pass,\
    nolog,\
    setvar:'tx.allowed_methods=GET HEAD POST OPTIONS'"

# Default HTTP policy: allowed_request_content_type (rule 900220)
SecRule &TX:allowed_request_content_type "@eq 0" \
    "id:901162,\
    phase:1,\
    pass,\
    nolog,\
    setvar:'tx.allowed_request_content_type=application/x-www-form-urlencoded|multipart/form-data|text/xml|application/xml|application/soap+xml|application/x-amf|application/json|application/octet-stream|text/plain'"

# Default HTTP policy: allowed_http_versions (rule 900230)
SecRule &TX:allowed_http_versions "@eq 0" \
    "id:901163,\
    phase:1,\
    pass,\
    nolog,\
    setvar:'tx.allowed_http_versions=HTTP/1.0 HTTP/1.1 HTTP/2 HTTP/2.0'"

# Default HTTP policy: restricted_extensions (rule 900240)
SecRule &TX:restricted_extensions "@eq 0" \
    "id:901164,\
    phase:1,\
    pass,\
    nolog,\
    setvar:'tx.restricted_extensions=.asa/ .asax/ .ascx/ .axd/ .backup/ .bak/ .bat/ .cdx/ .cer/ .cfg/ .cmd/ .com/ .config/ .conf/ .cs/ .csproj/ .csr/ .dat/ .db/ .dbf/ .dll/ .dos/ .htr/ .htw/ .ida/ .idc/ .idq/ .inc/ .ini/ .key/ .licx/ .lnk/ .log/ .mdb/ .old/ .pass/ .pdb/ .pol/ .printer/ .pwd/ .resources/ .resx/ .sql/ .sys/ .vb/ .vbs/ .vbproj/ .vsdisco/ .webinfo/ .xsd/ .xsx/'"

# Default HTTP policy: restricted_headers (rule 900250)
SecRule &TX:restricted_headers "@eq 0" \
    "id:901165,\
    phase:1,\
    pass,\
    nolog,\
    setvar:'tx.restricted_headers=/proxy/ /lock-token/ /content-range/ /translate/ /if/'"

# Default HTTP policy: static_extensions (rule 900260)
SecRule &TX:static_extensions "@eq 0" \
    "id:901166,\
    phase:1,\
    pass,\
    nolog,\
    setvar:'tx.static_extensions=/.jpg/ /.jpeg/ /.png/ /.gif/ /.js/ /.css/ /.ico/ /.svg/ /.webp/'"


#
# -=[ Initialize internal variables ]=-
#

# Initialize anomaly scoring variables.
# All _score variables start at 0, and are incremented by the various rules
# upon detection of a possible attack.
# sql_error_match is used for shortcutting rules for performance reasons.

SecAction \
 "id:901200,\
  phase:1,\
  nolog,\
  pass,\
  t:none,\
  setvar:tx.anomaly_score=0,\
  setvar:tx.sql_injection_score=0,\
  setvar:tx.xss_score=0,\
  setvar:tx.rfi_score=0,\
  setvar:tx.lfi_score=0,\
  setvar:tx.rce_score=0,\
  setvar:tx.php_injection_score=0,\
  setvar:tx.http_violation_score=0,\
  setvar:tx.session_fixation_score=0,\
  setvar:tx.inbound_anomaly_score=0,\
  setvar:tx.outbound_anomaly_score=0,\
  setvar:tx.sql_error_match=0"


#
# -=[ Initialize collections ]=-
#
# Create both Global and IP collections for rules to use.
# There are some CRS rules that assume that these two collections
# have already been initiated.
#

SecRule REQUEST_HEADERS:User-Agent "^(.*)$" \
  "id:901318, \
  phase:1, \
  t:none,t:sha1,t:hexEncode, \
  setvar:tx.ua_hash=%{matched_var}, \
  nolog, \
  pass"

SecAction \
  "id:901321, \
  phase:1, \
  t:none, \
  initcol:global=global, \
  initcol:ip=%{remote_addr}_%{tx.ua_hash}, \
  setvar:tx.real_ip=%{remote_addr}, \
  nolog, \
  pass"


#
# -=[ Easing In / Sampling Percentage ]=-
#
# This is used to send only a limited percentage of requests into the Core
# Rule Set. The selection is based on TX.sampling_percentage and a pseudo
# random number calculated below.
#
# Use this to ease into a new Core Rules installation with an existing
# productive service.
#
# See
# https://www.netnea.com/cms/2016/04/26/easing-in-conditional-modsecurity-rule-execution-based-on-pseudo-random-numbers/
#

#
# Generate the pseudo random number
#
# ATTENTION: This is no cryptographically secure random number. It's just
# a cheap way to get some random number suitable for sampling.
#
# We take the entropy contained in the UNIQUE_ID. We hash that variable and
# take the first integer numbers out of it. Theoretically, it is possible
# there are no integers in a sha1 hash. We make sure we get two
# integer numbers by taking the last two digits from the DURATION counter
# (in microseconds).
# Finally, leading zeros are removed from the two-digit random number.
#

SecRule TX:sampling_percentage "@eq 100" \
	"id:901400,\
	phase:1,\
	pass,\
	nolog,\
	skipAfter:END-SAMPLING"

SecRule UNIQUE_ID "@rx ^." \
	"id:901410,\
	phase:1,\
	pass,\
	nolog,\
	t:sha1,\
	t:hexEncode,\
	setvar:TX.sampling_rnd100=%{MATCHED_VAR}"

SecRule DURATION "@rx (..)$" \
	"id:901420,\
	phase:1,\
	pass,\
	capture,\
	nolog,\
	setvar:TX.sampling_rnd100=%{TX.sampling_rnd100}%{TX.1}"

SecRule TX:sampling_rnd100 "@rx ^[a-f]*([0-9])[a-f]*([0-9])" \
	"id:901430,\
	phase:1,\
	pass,\
	nolog,\
	capture,\
	setvar:TX.sampling_rnd100=%{TX.1}%{TX.2}"

SecRule TX:sampling_rnd100 "@rx ^0([0-9])" \
	"id:901440,\
	phase:1,\
	pass,\
	capture,\
	nolog,\
	setvar:TX.sampling_rnd100=%{TX.1}"


#
# Sampling decision
#
# If a request is allowed to pass without being checked by the CRS, there is no
# entry in the audit log (for performance reasons), but an error log entry is
# being written.  If you want to disable the error log entry, then issue the
# following directive somewhere after the inclusion of the CRS
# (E.g., RESPONSE-999-EXCEPTIONS.conf).
#
# SecRuleUpdateActionById 901450 "nolog"
#


SecRule TX:sampling_rnd100 "!@lt %{tx.sampling_percentage}" \
	"id:901450,\
	phase:1,\
	pass,\
	log,\
	noauditlog,\
	ctl:ruleEngine=off,\
	msg:'Sampling: Disable the rule engine based on sampling_percentage \
%{TX.sampling_percentage} and random number %{TX.sampling_rnd100}.'"

SecMarker "END-SAMPLING"<|MERGE_RESOLUTION|>--- conflicted
+++ resolved
@@ -1,9 +1,5 @@
 # ------------------------------------------------------------------------
-<<<<<<< HEAD
-# OWASP ModSecurity Core Rule Set ver.3.0.1
-=======
 # OWASP ModSecurity Core Rule Set ver.3.0.2
->>>>>>> 9d2465d8
 # Copyright (c) 2006-2016 Trustwave and contributors. All rights reserved.
 #
 # The OWASP ModSecurity Core Rule Set is distributed under
@@ -29,12 +25,7 @@
 #
 # Ref: https://github.com/SpiderLabs/ModSecurity/wiki/Reference-Manual#wiki-SecComponentSignature
 #
-<<<<<<< HEAD
-SecComponentSignature "OWASP_CRS/3.0.1"
-=======
 SecComponentSignature "OWASP_CRS/3.0.2"
->>>>>>> 9d2465d8
-
 
 #
 # -=[ Default setup values ]=-
