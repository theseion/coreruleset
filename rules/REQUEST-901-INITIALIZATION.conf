--- conflicted
+++ resolved
@@ -323,12 +323,8 @@
     pass,\
     nolog,\
     tag:'OWASP_CRS',\
-<<<<<<< HEAD
-    ver:'OWASP_CRS/4.0.1-dev',\
+    ver:'OWASP_CRS/4.3.0-dev',\
     setvar:'tx.ua_hash=%{REQUEST_HEADERS.User-Agent}',\
-=======
-    ver:'OWASP_CRS/4.3.0-dev',\
->>>>>>> 16f1f10d
     chain"
     SecRule TX:ua_hash "@unconditionalMatch" \
         "t:none,t:sha1,t:hexEncode,\
