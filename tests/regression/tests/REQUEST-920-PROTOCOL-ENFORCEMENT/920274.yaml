--- conflicted
+++ resolved
@@ -91,8 +91,4 @@
               Sec-CH-UA: "Test?"
               Accept: text/xml,application/xml,application/xhtml+xml,text/html;q=0.9,text/plain;q=0.8,image/png,*/*;q=0.5
           output:
-<<<<<<< HEAD
             no_log_contains: "id \"920274\""
-=======
-            log_contains: "id \"920274\""
->>>>>>> 583bf9ec
