--- conflicted
+++ resolved
@@ -379,103 +379,142 @@
           output:
             log_contains: id "942120"
   - test_title: 942120-23
-<<<<<<< HEAD
+    desc: "SQL Injection Attack: SQL Operator Detected"
+    stages:
+      - stage:
+          input:
+            dest_addr: 127.0.0.1
+            headers:
+              Host: localhost
+              User-Agent: OWASP ModSecurity Core Rule Set
+              Accept: text/xml,application/xml,application/xhtml+xml,text/html;q=0.9,text/plain;q=0.8,image/png,*/*;q=0.5
+            method: POST
+            port: 80
+            uri: "/"
+            data: "email=z'or%20email%20notnull--"
+            version: HTTP/1.0
+          output:
+            log_contains: id "942120"
+  - test_title: 942120-24
+    desc: "SQL Injection Attack: SQL Operator Detected"
+    stages:
+      - stage:
+          input:
+            dest_addr: 127.0.0.1
+            headers:
+              Host: localhost
+              User-Agent: OWASP ModSecurity Core Rule Set
+              Accept: text/xml,application/xml,application/xhtml+xml,text/html;q=0.9,text/plain;q=0.8,image/png,*/*;q=0.5
+            method: POST
+            port: 80
+            uri: "/"
+            data: "email=x'%20or%20username%20like%20totpSecret%20escape%20'x';"
+            version: HTTP/1.0
+          output:
+            log_contains: id "942120"
+  - test_title: 942120-25
+    desc: "SQL Injection Attack: SQL Operator Detected"
+    stages:
+      - stage:
+          input:
+            dest_addr: 127.0.0.1
+            headers:
+              Host: localhost
+              User-Agent: OWASP ModSecurity Core Rule Set
+              Accept: text/xml,application/xml,application/xhtml+xml,text/html;q=0.9,text/plain;q=0.8,image/png,*/*;q=0.5
+            method: POST
+            port: 80
+            uri: "/"
+            data: "email=admin%40juice-sh.op'%20and%20email%20ilike%20email--"
+            version: HTTP/1.0
+          output:
+            log_contains: id "942120"
+  - test_title: 942120-26
+    desc: "SQL Injection Attack: SQL Operator Detected"
+    stages:
+      - stage:
+          input:
+            dest_addr: 127.0.0.1
+            headers:
+              Host: localhost
+              User-Agent: OWASP ModSecurity Core Rule Set
+              Accept: text/xml,application/xml,application/xhtml+xml,text/html;q=0.9,text/plain;q=0.8,image/png,*/*;q=0.5
+            method: POST
+            port: 80
+            uri: "/"
+            data: "email=admin%40juice-sh.op'%20and%20email%20%3d%20all%20(select%20email)--"
+            version: HTTP/1.0
+          output:
+            log_contains: id "942120"
+  - test_title: 942120-27
     desc: "SQLite collate nocase"
-=======
-    desc: "SQL Injection Attack: SQL Operator Detected"
->>>>>>> ab26fd57
-    stages:
-      - stage:
-          input:
-            dest_addr: 127.0.0.1
-            headers:
-              Host: localhost
-              User-Agent: OWASP ModSecurity Core Rule Set
-              Accept: text/xml,application/xml,application/xhtml+xml,text/html;q=0.9,text/plain;q=0.8,image/png,*/*;q=0.5
-            method: POST
-            port: 80
-            uri: "/"
-<<<<<<< HEAD
+    stages:
+      - stage:
+          input:
+            dest_addr: 127.0.0.1
+            headers:
+              Host: localhost
+              User-Agent: OWASP ModSecurity Core Rule Set
+              Accept: text/xml,application/xml,application/xhtml+xml,text/html;q=0.9,text/plain;q=0.8,image/png,*/*;q=0.5
+            method: POST
+            port: 80
+            uri: "/"
             data: "var=user'collate%20nocase--"
-=======
-            data: "email=z'or%20email%20notnull--"
->>>>>>> ab26fd57
-            version: HTTP/1.0
-          output:
-            log_contains: id "942120"
-  - test_title: 942120-24
-<<<<<<< HEAD
+            version: HTTP/1.0
+          output:
+            log_contains: id "942120"
+  - test_title: 942120-28
     desc: "SQLite collate nocase"
-=======
-    desc: "SQL Injection Attack: SQL Operator Detected"
->>>>>>> ab26fd57
-    stages:
-      - stage:
-          input:
-            dest_addr: 127.0.0.1
-            headers:
-              Host: localhost
-              User-Agent: OWASP ModSecurity Core Rule Set
-              Accept: text/xml,application/xml,application/xhtml+xml,text/html;q=0.9,text/plain;q=0.8,image/png,*/*;q=0.5
-            method: POST
-            port: 80
-            uri: "/"
-<<<<<<< HEAD
+    stages:
+      - stage:
+          input:
+            dest_addr: 127.0.0.1
+            headers:
+              Host: localhost
+              User-Agent: OWASP ModSecurity Core Rule Set
+              Accept: text/xml,application/xml,application/xhtml+xml,text/html;q=0.9,text/plain;q=0.8,image/png,*/*;q=0.5
+            method: POST
+            port: 80
+            uri: "/"
             data: "var=user'collate%20nocase--"
-=======
-            data: "email=x'%20or%20username%20like%20totpSecret%20escape%20'x';"
->>>>>>> ab26fd57
-            version: HTTP/1.0
-          output:
-            log_contains: id "942120"
-  - test_title: 942120-25
-<<<<<<< HEAD
+            version: HTTP/1.0
+          output:
+            log_contains: id "942120"
+  - test_title: 942120-29
     desc: "SQL collate`nocase`"
-=======
-    desc: "SQL Injection Attack: SQL Operator Detected"
->>>>>>> ab26fd57
-    stages:
-      - stage:
-          input:
-            dest_addr: 127.0.0.1
-            headers:
-              Host: localhost
-              User-Agent: OWASP ModSecurity Core Rule Set
-              Accept: text/xml,application/xml,application/xhtml+xml,text/html;q=0.9,text/plain;q=0.8,image/png,*/*;q=0.5
-            method: POST
-            port: 80
-            uri: "/"
-<<<<<<< HEAD
+    stages:
+      - stage:
+          input:
+            dest_addr: 127.0.0.1
+            headers:
+              Host: localhost
+              User-Agent: OWASP ModSecurity Core Rule Set
+              Accept: text/xml,application/xml,application/xhtml+xml,text/html;q=0.9,text/plain;q=0.8,image/png,*/*;q=0.5
+            method: POST
+            port: 80
+            uri: "/"
             data: "var=user'collate%60nocase%60--"
-=======
-            data: "email=admin%40juice-sh.op'%20and%20email%20ilike%20email--"
->>>>>>> ab26fd57
-            version: HTTP/1.0
-          output:
-            log_contains: id "942120"
-  - test_title: 942120-26
-<<<<<<< HEAD
+            version: HTTP/1.0
+          output:
+            log_contains: id "942120"
+  - test_title: 942120-30
     desc: "Invalid SQL collate foo"
-=======
-    desc: "SQL Injection Attack: SQL Operator Detected"
->>>>>>> ab26fd57
-    stages:
-      - stage:
-          input:
-            dest_addr: 127.0.0.1
-            headers:
-              Host: localhost
-              User-Agent: OWASP ModSecurity Core Rule Set
-              Accept: text/xml,application/xml,application/xhtml+xml,text/html;q=0.9,text/plain;q=0.8,image/png,*/*;q=0.5
-            method: POST
-            port: 80
-            uri: "/"
-<<<<<<< HEAD
+    stages:
+      - stage:
+          input:
+            dest_addr: 127.0.0.1
+            headers:
+              Host: localhost
+              User-Agent: OWASP ModSecurity Core Rule Set
+              Accept: text/xml,application/xml,application/xhtml+xml,text/html;q=0.9,text/plain;q=0.8,image/png,*/*;q=0.5
+            method: POST
+            port: 80
+            uri: "/"
             data: "var=user'collate%20foo--"
             version: HTTP/1.0
           output:
             no_log_contains: id "942120"
-  - test_title: 942120-27
+  - test_title: 942120-31
     desc: "Invalid SQL collate foo"
     stages:
       - stage:
@@ -493,7 +532,7 @@
             version: HTTP/1.0
           output:
             log_contains: id "942120"
-  - test_title: 942120-28
+  - test_title: 942120-32
     desc: "Collate bypass with character escaping"
     stages:
       - stage:
@@ -511,7 +550,7 @@
             version: HTTP/1.0
           output:
             log_contains: id "942120"
-  - test_title: 942120-29
+  - test_title: 942120-33
     desc: "Collate bypass with postgress string escaping U&"
     stages:
       - stage:
@@ -526,9 +565,6 @@
             uri: "/"
             # collate U&"\0441\043B\043E\043D"
             data: "var=user'collate U%26%22%241%23B%23E%23D%22--"
-=======
-            data: "email=admin%40juice-sh.op'%20and%20email%20%3d%20all%20(select%20email)--"
->>>>>>> ab26fd57
             version: HTTP/1.0
           output:
             log_contains: id "942120"