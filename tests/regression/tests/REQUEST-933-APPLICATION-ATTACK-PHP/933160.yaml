---
meta:
  author: lifeforms, Franziska Bühler
  description: None
  enabled: true
  name: 933160.yaml
tests:
  - test_title: 933160-1
    desc: function call regexp
    stages:
      - stage:
          input:
            data: Shell%5fexec=bla
            dest_addr: 127.0.0.1
            headers:
              Host: localhost
              User-Agent: OWASP ModSecurity Core Rule Set
              Accept: text/xml,application/xml,application/xhtml+xml,text/html;q=0.9,text/plain;q=0.8,image/png,*/*;q=0.5
            method: POST
            port: 80
            uri: /?foo=chr%28123%29
          output:
            log_contains: id "933160"
  - test_title: 933160-2
    desc: function call regexp
    stages:
      - stage:
          input:
            data: foo=curl_iNit%28%29
            dest_addr: 127.0.0.1
            headers:
              Host: localhost
              User-Agent: OWASP ModSecurity Core Rule Set
              Accept: text/xml,application/xml,application/xhtml+xml,text/html;q=0.9,text/plain;q=0.8,image/png,*/*;q=0.5
            method: POST
            port: 80
            uri: /
          output:
            log_contains: id "933160"
  - test_title: 933160-3
    desc: function call regexp
    stages:
      - stage:
          input:
            data: eval($foo)
            dest_addr: 127.0.0.1
            headers:
              Host: localhost
              User-Agent: OWASP ModSecurity Core Rule Set
              Accept: text/xml,application/xml,application/xhtml+xml,text/html;q=0.9,text/plain;q=0.8,image/png,*/*;q=0.5
            method: POST
            port: 80
            uri: /
          output:
            log_contains: id "933160"
  - test_title: 933160-4
    desc: function call regexp
    stages:
      - stage:
          input:
            data: eval%0D%28%24foo%29
            dest_addr: 127.0.0.1
            headers:
              Host: localhost
              User-Agent: OWASP ModSecurity Core Rule Set
              Accept: text/xml,application/xml,application/xhtml+xml,text/html;q=0.9,text/plain;q=0.8,image/png,*/*;q=0.5
            method: POST
            port: 80
            uri: /
          output:
            log_contains: id "933160"
  - test_title: 933160-5
    desc: function call regexp
    stages:
      - stage:
          input:
            data: eval%0D%28%24foo%29
            dest_addr: 127.0.0.1
            headers:
              Host: localhost
              User-Agent: OWASP ModSecurity Core Rule Set
              Accept: text/xml,application/xml,application/xhtml+xml,text/html;q=0.9,text/plain;q=0.8,image/png,*/*;q=0.5
            method: POST
            port: 80
            uri: /?foo=exec%0A%28%27bar%27%29
          output:
            log_contains: id "933160"
  - test_title: 933160-6
    desc: function call regexp
    stages:
      - stage:
          input:
            data: eval%0D%28%24foo%29
            dest_addr: 127.0.0.1
            headers:
              Host: localhost
              User-Agent: OWASP ModSecurity Core Rule Set
              Accept: text/xml,application/xml,application/xhtml+xml,text/html;q=0.9,text/plain;q=0.8,image/png,*/*;q=0.5
            method: POST
            port: 80
            uri: /?foo=FILE%0D%0A%28%29
          output:
            log_contains: id "933160"
  - test_title: 933160-7
    desc: function call regexp
    stages:
      - stage:
          input:
            data: eval%0D%28%24foo%29
            dest_addr: 127.0.0.1
            headers:
              Host: localhost
              User-Agent: OWASP ModSecurity Core Rule Set
              Accept: text/xml,application/xml,application/xhtml+xml,text/html;q=0.9,text/plain;q=0.8,image/png,*/*;q=0.5
            method: POST
            port: 80
            uri: /?foo=file_ExistS%20%28%0A%0A%29
          output:
            log_contains: id "933160"
  - test_title: 933160-8
    desc: function call regexp
    stages:
      - stage:
          input:
            data: eval%0D%28%24foo%29
            dest_addr: 127.0.0.1
            headers:
              Host: localhost
              User-Agent: OWASP ModSecurity Core Rule Set
              Accept: text/xml,application/xml,application/xhtml+xml,text/html;q=0.9,text/plain;q=0.8,image/png,*/*;q=0.5
            method: POST
            port: 80
            uri: /?foo=fopen%20%20%28blah%29
          output:
            log_contains: id "933160"
  - test_title: 933160-9
    desc: '@ operator'
    stages:
      - stage:
          input:
            data: eval%0D%28%24foo%29
            dest_addr: 127.0.0.1
            headers:
              Host: localhost
              User-Agent: OWASP ModSecurity Core Rule Set
              Accept: text/xml,application/xml,application/xhtml+xml,text/html;q=0.9,text/plain;q=0.8,image/png,*/*;q=0.5
            method: POST
            port: 80
            uri: /?foo=fopen%20%20%28blah%29
          output:
            log_contains: id "933160"
  - test_title: 933160-10
    desc: func\t()
    stages:
      - stage:
          input:
            data: eval%0D%28%24foo%29
            dest_addr: 127.0.0.1
            headers:
              Host: localhost
              User-Agent: OWASP ModSecurity Core Rule Set
              Accept: text/xml,application/xml,application/xhtml+xml,text/html;q=0.9,text/plain;q=0.8,image/png,*/*;q=0.5
            method: POST
            port: 80
            uri: /?foo=fopen%20%20%28blah%29
          output:
            log_contains: id "933160"
  - test_title: 933160-11
    desc: func//comment\r\n ()
    stages:
      - stage:
          input:
            data: eval%0D%28%24foo%29
            dest_addr: 127.0.0.1
            headers:
              Host: localhost
              User-Agent: OWASP ModSecurity Core Rule Set
              Accept: text/xml,application/xml,application/xhtml+xml,text/html;q=0.9,text/plain;q=0.8,image/png,*/*;q=0.5
            method: POST
            port: 80
            uri: /?foo=fopen%20%20%28blah%29
          output:
            log_contains: id "933160"
  - test_title: 933160-12
    desc: 'func #comment\n ()'
    stages:
      - stage:
          input:
            data: eval%0D%28%24foo%29
            dest_addr: 127.0.0.1
            headers:
              Host: localhost
              User-Agent: OWASP ModSecurity Core Rule Set
              Accept: text/xml,application/xml,application/xhtml+xml,text/html;q=0.9,text/plain;q=0.8,image/png,*/*;q=0.5
            method: POST
            port: 80
            uri: /?foo=fopen%20%20%28blah%29
          output:
            log_contains: id "933160"
  - test_title: 933160-13
    desc: func#\n ()
    stages:
      - stage:
          input:
            data: eval%0D%28%24foo%29
            dest_addr: 127.0.0.1
            headers:
              Host: localhost
              User-Agent: OWASP ModSecurity Core Rule Set
              Accept: text/xml,application/xml,application/xhtml+xml,text/html;q=0.9,text/plain;q=0.8,image/png,*/*;q=0.5
            method: POST
            port: 80
            uri: /?foo=fopen%20%20%28blah%29
          output:
            log_contains: id "933160"
  - test_title: 933160-14
    desc: 'func \t #\n ()'
    stages:
      - stage:
          input:
            data: eval%0D%28%24foo%29
            dest_addr: 127.0.0.1
            headers:
              Host: localhost
              User-Agent: OWASP ModSecurity Core Rule Set
              Accept: text/xml,application/xml,application/xhtml+xml,text/html;q=0.9,text/plain;q=0.8,image/png,*/*;q=0.5
            method: POST
            port: 80
            uri: /?foo=fopen%20%20%28blah%29
          output:
            log_contains: id "933160"
  - test_title: 933160-15
    desc: func/*comment*/()
    stages:
      - stage:
          input:
            data: eval%0D%28%24foo%29
            dest_addr: 127.0.0.1
            headers:
              Host: localhost
              User-Agent: OWASP ModSecurity Core Rule Set
              Accept: text/xml,application/xml,application/xhtml+xml,text/html;q=0.9,text/plain;q=0.8,image/png,*/*;q=0.5
            method: POST
            port: 80
            uri: /?foo=fopen%20%20%28blah%29
          output:
            log_contains: id "933160"
  - test_title: 933160-16
    desc: func /*com*/ ()
    stages:
      - stage:
          input:
            data: eval%0D%28%24foo%29
            dest_addr: 127.0.0.1
            headers:
              Host: localhost
              User-Agent: OWASP ModSecurity Core Rule Set
              Accept: text/xml,application/xml,application/xhtml+xml,text/html;q=0.9,text/plain;q=0.8,image/png,*/*;q=0.5
            method: POST
            port: 80
            uri: /?foo=fopen%20%20%28blah%29
          output:
            log_contains: id "933160"
  - test_title: 933160-17
    desc: func \t/**/\t ()
    stages:
      - stage:
          input:
            data: eval%0D%28%24foo%29
            dest_addr: 127.0.0.1
            headers:
              Host: localhost
              User-Agent: OWASP ModSecurity Core Rule Set
              Accept: text/xml,application/xml,application/xhtml+xml,text/html;q=0.9,text/plain;q=0.8,image/png,*/*;q=0.5
            method: POST
            port: 80
            uri: /?foo=fopen%20%20%28blah%29
          output:
            log_contains: id "933160"
  - test_title: 933160-18
    desc: func\t/*foo\r\nbar*/\t (
    stages:
      - stage:
          input:
            data: eval%0D%28%24foo%29
            dest_addr: 127.0.0.1
            headers:
              Host: localhost
              User-Agent: OWASP ModSecurity Core Rule Set
              Accept: text/xml,application/xml,application/xhtml+xml,text/html;q=0.9,text/plain;q=0.8,image/png,*/*;q=0.5
            method: POST
            port: 80
            uri: /?foo=fopen%20%20%28blah%29
          output:
            log_contains: id "933160"
  - test_title: 933160-19
    desc: func\t/*foo\r\nbar*/\t (
    stages:
      - stage:
          input:
            data: eval%0D%28%24foo%29
            dest_addr: 127.0.0.1
            headers:
              Host: localhost
              User-Agent: OWASP ModSecurity Core Rule Set
              Accept: text/xml,application/xml,application/xhtml+xml,text/html;q=0.9,text/plain;q=0.8,image/png,*/*;q=0.5
            method: POST
            port: 80
            uri: /strrev()
          output:
            log_contains: id "933160"
  - test_title: 933160-20
    desc: func\t/*foo\r\nbar*/\t (
    stages:
      - stage:
          input:
            data: eval%0D%28%24foo%29
            dest_addr: 127.0.0.1
            headers:
              Host: localhost
              User-Agent: OWASP ModSecurity Core Rule Set
              Accept: text/xml,application/xml,application/xhtml+xml,text/html;q=0.9,text/plain;q=0.8,image/png,*/*;q=0.5
            method: POST
            port: 80
            uri: /strREV%28%24x%29
          output:
            log_contains: id "933160"
  - test_title: 933160-21
    desc: func\t/*foo\r\nbar*/\t (
    stages:
      - stage:
          input:
            data: eval%0D%28%24foo%29
            dest_addr: 127.0.0.1
            headers:
              Host: localhost
              User-Agent: OWASP ModSecurity Core Rule Set
              Accept: text/xml,application/xml,application/xhtml+xml,text/html;q=0.9,text/plain;q=0.8,image/png,*/*;q=0.5
            method: POST
            port: 80
            uri: /?x=eval%28chr%28112%29.chr%28104%29.chr%28112%29
          output:
            log_contains: id "933160"
  - test_title: 933160-22
    desc: func\t/*foo\r\nbar*/\t (
    stages:
      - stage:
          input:
            data: eval%0D%28%24foo%29
            dest_addr: 127.0.0.1
            headers:
              Host: localhost
              User-Agent: OWASP ModSecurity Core Rule Set
              Accept: text/xml,application/xml,application/xhtml+xml,text/html;q=0.9,text/plain;q=0.8,image/png,*/*;q=0.5
            method: POST
            port: 80
            uri: /eval(gzinflate(str_rot13(base64_decode("")
          output:
            log_contains: id "933160"
  - test_title: 933160-23
    desc: func\t/*foo\r\nbar*/\t (
    stages:
      - stage:
          input:
            data: eval%0D%28%24foo%29
            dest_addr: 127.0.0.1
            headers:
              Host: localhost
              User-Agent: OWASP ModSecurity Core Rule Set
              Accept: text/xml,application/xml,application/xhtml+xml,text/html;q=0.9,text/plain;q=0.8,image/png,*/*;q=0.5
            method: POST
            port: 80
            uri: /eval%28base64_decode%28%27JGNoZWNrID...
          output:
            log_contains: id "933160"
  - test_title: 933160-24
    desc: func\t/*foo\r\nbar*/\t (
    stages:
      - stage:
          input:
            data: yt=eval%28%22echo+10000000000%2d245205634%3b%22%29%3b
            dest_addr: 127.0.0.1
            headers:
              Host: localhost
              User-Agent: OWASP ModSecurity Core Rule Set
              Accept: text/xml,application/xml,application/xhtml+xml,text/html;q=0.9,text/plain;q=0.8,image/png,*/*;q=0.5
            method: POST
            port: 80
            uri: /
          output:
            log_contains: id "933160"
  - test_title: 933160-25
    desc: func\t/*foo\r\nbar*/\t (
    stages:
      - stage:
          input:
            data: posix_getegid%28%29
            dest_addr: 127.0.0.1
            headers:
              Host: localhost
              User-Agent: OWASP ModSecurity Core Rule Set
              Accept: text/xml,application/xml,application/xhtml+xml,text/html;q=0.9,text/plain;q=0.8,image/png,*/*;q=0.5
            method: POST
            port: 80
            uri: /getegid
          output:
            log_contains: id "933160"
  - test_title: 933160-26
    desc: func\t/*foo\r\nbar*/\t (
    stages:
      - stage:
          input:
            data: x=Print_r%28%20%29
            dest_addr: 127.0.0.1
            headers:
              Host: localhost
              User-Agent: OWASP ModSecurity Core Rule Set
              Accept: text/xml,application/xml,application/xhtml+xml,text/html;q=0.9,text/plain;q=0.8,image/png,*/*;q=0.5
            method: POST
            port: 80
            uri: /print_r
          output:
            log_contains: id "933160"
  - test_title: 933160-27
    desc: func\t/*foo\r\nbar*/\t (
    stages:
      - stage:
          input:
            data: x=Print_r%28%20%29
            dest_addr: 127.0.0.1
            headers:
              Host: localhost
              User-Agent: OWASP ModSecurity Core Rule Set
              Accept: text/xml,application/xml,application/xhtml+xml,text/html;q=0.9,text/plain;q=0.8,image/png,*/*;q=0.5
            method: POST
            port: 80
            uri: /astrrev()
          output:
            log_contains: id "933160"
  - test_title: 933160-28
    desc: func\t/*foo\r\nbar*/\t (
    stages:
      - stage:
          input:
            data: x=Print_r%28%20%29
            dest_addr: 127.0.0.1
            headers:
              Host: localhost
              User-Agent: OWASP ModSecurity Core Rule Set
              Accept: text/xml,application/xml,application/xhtml+xml,text/html;q=0.9,text/plain;q=0.8,image/png,*/*;q=0.5
            method: POST
            port: 80
            uri: /strrev
          output:
            log_contains: id "933160"
  - test_title: 933160-29
    desc: func\t/*foo\r\nbar*/\t (
    stages:
      - stage:
          input:
            data: x=Print_r%28%20%29
            dest_addr: 127.0.0.1
            headers:
              Host: localhost
              User-Agent: OWASP ModSecurity Core Rule Set
              Accept: text/xml,application/xml,application/xhtml+xml,text/html;q=0.9,text/plain;q=0.8,image/png,*/*;q=0.5
            method: POST
            port: 80
            uri: /strrev(
          output:
            log_contains: id "933160"
  - test_title: 933160-30
    desc: func\t/*foo\r\nbar*/\t (
    stages:
      - stage:
          input:
            data: x=Print_r%28%20%29
            dest_addr: 127.0.0.1
            headers:
              Host: localhost
              User-Agent: OWASP ModSecurity Core Rule Set
              Accept: text/xml,application/xml,application/xhtml+xml,text/html;q=0.9,text/plain;q=0.8,image/png,*/*;q=0.5
            method: POST
            port: 80
            uri: /?foo=eval
          output:
            log_contains: id "933160"
  - test_title: 933160-31
    desc: func\t/*foo\r\nbar*/\t (
    stages:
      - stage:
          input:
            data: x=Print_r%28%20%29
            dest_addr: 127.0.0.1
            headers:
              Host: localhost
              User-Agent: OWASP ModSecurity Core Rule Set
              Accept: text/xml,application/xml,application/xhtml+xml,text/html;q=0.9,text/plain;q=0.8,image/png,*/*;q=0.5
            method: POST
            port: 80
            uri: /?foo=the%20files%20%28yep%29
          output:
            log_contains: id "933160"
  - test_title: 933160-32
    desc: func\t/*foo\r\nbar*/\t (
    stages:
      - stage:
          input:
            data: x=Print_r%28%20%29
            dest_addr: 127.0.0.1
            headers:
              Host: localhost
              User-Agent: OWASP ModSecurity Core Rule Set
              Accept: text/xml,application/xml,application/xhtml+xml,text/html;q=0.9,text/plain;q=0.8,image/png,*/*;q=0.5
            method: POST
            port: 80
            uri: /?foo=exec%20%28
          output:
            log_contains: id "933160"
  - test_title: 933160-33
    desc: func\t/*foo\r\nbar*/\t (
    stages:
      - stage:
          input:
            data: x=Print_r%28%20%29
            dest_addr: 127.0.0.1
            headers:
              Host: localhost
              User-Agent: OWASP ModSecurity Core Rule Set
              Accept: text/xml,application/xml,application/xhtml+xml,text/html;q=0.9,text/plain;q=0.8,image/png,*/*;q=0.5
            method: POST
            port: 80
            uri: /?foo=executor%28%29
          output:
            log_contains: id "933160"
  - test_title: 933160-34
    desc: func\t/*foo\r\nbar*/\t (
    stages:
      - stage:
          input:
            data: x=Print_r%28%20%29
            dest_addr: 127.0.0.1
            headers:
              Host: localhost
              User-Agent: OWASP ModSecurity Core Rule Set
              Accept: text/xml,application/xml,application/xhtml+xml,text/html;q=0.9,text/plain;q=0.8,image/png,*/*;q=0.5
            method: POST
            port: 80
            uri: /?foo=cheval%28%24foo%29
          output:
            log_contains: id "933160"
  - test_title: 933160-35
    desc: func\t/*foo\r\nbar*/\t (
    stages:
      - stage:
          input:
            data: x=Print_r%28%20%29
            dest_addr: 127.0.0.1
            headers:
              Host: localhost
              User-Agent: OWASP ModSecurity Core Rule Set
              Accept: text/xml,application/xml,application/xhtml+xml,text/html;q=0.9,text/plain;q=0.8,image/png,*/*;q=0.5
            method: POST
            port: 80
            uri: /?foo=audi%6ffile%28%24foo%29
          output:
            log_contains: id "933160"
  - test_title: 933160-36
    desc: func\t/*foo\r\nbar*/\t (
    stages:
      - stage:
          input:
            data: x=Print_r%28%20%29
            dest_addr: 127.0.0.1
            headers:
              Host: localhost
              User-Agent: OWASP ModSecurity Core Rule Set
              Accept: text/xml,application/xml,application/xhtml+xml,text/html;q=0.9,text/plain;q=0.8,image/png,*/*;q=0.5
            method: POST
            port: 80
            uri: /?foo=the%20system%20is%20down%28%29
          output:
            log_contains: id "933160"
  - test_title: 933160-37
    desc: func\t/*foo\r\nbar*/\t (
    stages:
      - stage:
          input:
            data: x=Print_r%28%20%29
            dest_addr: 127.0.0.1
            headers:
              Host: localhost
              User-Agent: OWASP ModSecurity Core Rule Set
              Accept: text/xml,application/xml,application/xhtml+xml,text/html;q=0.9,text/plain;q=0.8,image/png,*/*;q=0.5
            method: POST
            port: 80
            uri: /?foo=ecosystem%28%29
          output:
            log_contains: id "933160"
  - test_title: 933160-38
    desc: func\t/*foo\r\nbar*/\t (
    stages:
      - stage:
          input:
            data: x=Print_r%28%20%29
            dest_addr: 127.0.0.1
            headers:
              Host: localhost
              User-Agent: OWASP ModSecurity Core Rule Set
              Accept: text/xml,application/xml,application/xhtml+xml,text/html;q=0.9,text/plain;q=0.8,image/png,*/*;q=0.5
            method: POST
            port: 80
            uri: /?foo=systems%28%29
          output:
            log_contains: id "933160"
  - test_title: 933160-39
    desc: func\t/*foo\r\nbar*/\t (
    stages:
      - stage:
          input:
            data: x=Print_r%28%20%29
            dest_addr: 127.0.0.1
            headers:
              Host: localhost
              User-Agent: OWASP ModSecurity Core Rule Set
              Accept: text/xml,application/xml,application/xhtml+xml,text/html;q=0.9,text/plain;q=0.8,image/png,*/*;q=0.5
            method: POST
            port: 80
            uri: /?foo=system%20something%28%29
          output:
            log_contains: id "933160"
  - test_title: 933160-40
<<<<<<< HEAD
    desc: string function call
    stages:
      - stage:
          input:
=======
    desc: decode a base-64 encoded string
    stages:
      - stage:
          input:
            data: atob($foo)
>>>>>>> 36b0b8ed
            dest_addr: 127.0.0.1
            headers:
              Host: localhost
              User-Agent: OWASP ModSecurity Core Rule Set
              Accept: text/xml,application/xml,application/xhtml+xml,text/html;q=0.9,text/plain;q=0.8,image/png,*/*;q=0.5
<<<<<<< HEAD
            method: GET
            port: 80
            # /?foo=return"system"().s
            uri: /?foo=return%22system%22%28xyz%29.s
=======
            method: POST
            port: 80
            uri: /
          output:
            log_contains: id "933160"
  - test_title: 933160-41
    desc: encode a string in base-64
    stages:
      - stage:
          input:
            data: btoa($foo)
            dest_addr: 127.0.0.1
            headers:
              Host: localhost
              User-Agent: OWASP ModSecurity Core Rule Set
              Accept: text/xml,application/xml,application/xhtml+xml,text/html;q=0.9,text/plain;q=0.8,image/png,*/*;q=0.5
            method: POST
            port: 80
            uri: /
          output:
            log_contains: id "933160"
  - test_title: 933160-42
    desc: call "alert" to open pop-up
    stages:
      - stage:
          input:
            data: alert("crs")
            dest_addr: 127.0.0.1
            headers:
              Host: localhost
              User-Agent: OWASP ModSecurity Core Rule Set
              Accept: text/xml,application/xml,application/xhtml+xml,text/html;q=0.9,text/plain;q=0.8,image/png,*/*;q=0.5
            method: POST
            port: 80
            uri: /
>>>>>>> 36b0b8ed
          output:
            log_contains: id "933160"<|MERGE_RESOLUTION|>--- conflicted
+++ resolved
@@ -630,64 +630,18 @@
           output:
             log_contains: id "933160"
   - test_title: 933160-40
-<<<<<<< HEAD
     desc: string function call
     stages:
       - stage:
           input:
-=======
-    desc: decode a base-64 encoded string
-    stages:
-      - stage:
-          input:
-            data: atob($foo)
->>>>>>> 36b0b8ed
-            dest_addr: 127.0.0.1
-            headers:
-              Host: localhost
-              User-Agent: OWASP ModSecurity Core Rule Set
-              Accept: text/xml,application/xml,application/xhtml+xml,text/html;q=0.9,text/plain;q=0.8,image/png,*/*;q=0.5
-<<<<<<< HEAD
+            dest_addr: 127.0.0.1
+            headers:
+              Host: localhost
+              User-Agent: OWASP ModSecurity Core Rule Set
+              Accept: text/xml,application/xml,application/xhtml+xml,text/html;q=0.9,text/plain;q=0.8,image/png,*/*;q=0.5
             method: GET
             port: 80
             # /?foo=return"system"().s
             uri: /?foo=return%22system%22%28xyz%29.s
-=======
-            method: POST
-            port: 80
-            uri: /
-          output:
-            log_contains: id "933160"
-  - test_title: 933160-41
-    desc: encode a string in base-64
-    stages:
-      - stage:
-          input:
-            data: btoa($foo)
-            dest_addr: 127.0.0.1
-            headers:
-              Host: localhost
-              User-Agent: OWASP ModSecurity Core Rule Set
-              Accept: text/xml,application/xml,application/xhtml+xml,text/html;q=0.9,text/plain;q=0.8,image/png,*/*;q=0.5
-            method: POST
-            port: 80
-            uri: /
-          output:
-            log_contains: id "933160"
-  - test_title: 933160-42
-    desc: call "alert" to open pop-up
-    stages:
-      - stage:
-          input:
-            data: alert("crs")
-            dest_addr: 127.0.0.1
-            headers:
-              Host: localhost
-              User-Agent: OWASP ModSecurity Core Rule Set
-              Accept: text/xml,application/xml,application/xhtml+xml,text/html;q=0.9,text/plain;q=0.8,image/png,*/*;q=0.5
-            method: POST
-            port: 80
-            uri: /
->>>>>>> 36b0b8ed
           output:
             log_contains: id "933160"