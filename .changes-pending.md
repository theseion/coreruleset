--- conflicted
+++ resolved
@@ -1,6 +1,3 @@
-<<<<<<< HEAD
  * fix: remove t:lowercase from rules that use '(?i)' modifier in their regex (942151 PL1, 942150 PL2, 942152 PL2) (Ervin Hegedus) [#3585]
  * test: change HTTP method to uppercase for test 932260-28 (Matteo Pace) [#3580]
-=======
- * feat: move HTTP header rules to phase 1 (932237 PL3, 932205 PL2, 932206 PL2, 932161 PL2) (Esad Cetiner) [#3570]
->>>>>>> 66ea679f
+ * feat: move HTTP header rules to phase 1 (932237 PL3, 932205 PL2, 932206 PL2, 932161 PL2) (Esad Cetiner) [#3570]