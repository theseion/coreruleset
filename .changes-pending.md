--- conflicted
+++ resolved
@@ -1,6 +1,3 @@
-<<<<<<< HEAD
+ * fix: add visudo and cscli to unix-shell.data (932160 PL-1, 932161 PL-2) (@EsadCetiner) [#3663]
  * feat: disassemble php rule (933100 PL1) (Franziska Bühler) [#3662]
- * fix: increase length of Accept-Encoding header from 50 to 100 (920520 PL1) (Franziska Bühler) [#3661]
-=======
- * fix: add visudo and cscli to unix-shell.data (932160 PL-1, 932161 PL-2) (@EsadCetiner) [#3663]
->>>>>>> bcba718e
+ * fix: increase length of Accept-Encoding header from 50 to 100 (920520 PL1) (Franziska Bühler) [#3661]