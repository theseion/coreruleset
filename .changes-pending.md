<<<<<<< HEAD
 * fix: fix permissions of log files for tests (Max Leske) [#3668]
 * fix: add detection for php evasion attempt (933100 PL1) (Franziska Bühler) [#3667]
=======
 * fix: add visudo and cscli to unix-shell.data (932160 PL-1, 932161 PL-2) (@EsadCetiner) [#3663]
>>>>>>> bcba718e
<|MERGE_RESOLUTION|>--- conflicted
+++ resolved
@@ -1,6 +1,3 @@
-<<<<<<< HEAD
- * fix: fix permissions of log files for tests (Max Leske) [#3668]
+ * fix: add visudo and cscli to unix-shell.data (932160 PL-1, 932161 PL-2) (@EsadCetiner) [#3663]
  * fix: add detection for php evasion attempt (933100 PL1) (Franziska Bühler) [#3667]
-=======
- * fix: add visudo and cscli to unix-shell.data (932160 PL-1, 932161 PL-2) (@EsadCetiner) [#3663]
->>>>>>> bcba718e
+ * fix: fix permissions of log files for tests (Max Leske) [#3668]