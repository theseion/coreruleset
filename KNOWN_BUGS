== OWASP ModSecurity Core Rule Set (CRS) KNOWN BUGS ==

== Report Bugs/Issues to GitHub Issues Tracker or the mailinglist ==
* https://github.com/SpiderLabs/owasp-modsecurity-crs/issues
or the CRS mailinglist at
* https://lists.owasp.org/mailman/listinfo/owasp-modsecurity-core-rule-set

* There are still false positives for standard web applications in
  the default install (paranoia level 1). Please report these when
  you encounter them.
  False Positives from paranoia level 2 rules are less interesting,
  as we expect users to write exclusion rules for their alerts in
  the higher paranoia levels.
<<<<<<< HEAD
* Permanent blocking of clients is based on a user agent / IP
  combination. Changing the user agent will thus allow to bypass
  this new filter. The plan is to allow for a purely IP based
  filter in the future.
=======
* Permanent blocking of clients based on previous user agent match /
  IP reputation filter.
  This is On by default in CRSv3.0.0-RC1, but will be off by default
  for the full release.
  See https://github.com/SpiderLabs/owasp-modsecurity-crs/issues/514
>>>>>>> 6e0e3369
* Apache 2.4 prior to 2.4.11 is affected by a bug, which causes
  the server to fail during startup with an error pointing to various
  lines in the CRS ruleset.
  https://bz.apache.org/bugzilla/show_bug.cgi?id=55910
  This bug is known to plague RHEL 7 and Ubuntu 14.04 LTS users.
  We advise to update your apache version.
  A workaround exists: You can try and enter empty lines into your
  rule files until the error disappears. Please be aware that this
  will mean that updates to the rulesets will have to be done by
  hand in the future as you are changing the rule files.<|MERGE_RESOLUTION|>--- conflicted
+++ resolved
@@ -11,18 +11,11 @@
   False Positives from paranoia level 2 rules are less interesting,
   as we expect users to write exclusion rules for their alerts in
   the higher paranoia levels.
-<<<<<<< HEAD
-* Permanent blocking of clients is based on a user agent / IP
-  combination. Changing the user agent will thus allow to bypass
-  this new filter. The plan is to allow for a purely IP based
-  filter in the future.
-=======
 * Permanent blocking of clients based on previous user agent match /
   IP reputation filter.
   This is On by default in CRSv3.0.0-RC1, but will be off by default
   for the full release.
   See https://github.com/SpiderLabs/owasp-modsecurity-crs/issues/514
->>>>>>> 6e0e3369
 * Apache 2.4 prior to 2.4.11 is affected by a bug, which causes
   the server to fail during startup with an error pointing to various
   lines in the CRS ruleset.
