# ---------------------------------------------------------------
# Core ModSecurity Rule Set ver.3.0.0
# Copyright (C) 2006-2016 Trustwave All rights reserved.
#
# The OWASP ModSecurity Core Rule Set is distributed under 
# Apache Software License (ASL) version 2
# Please see the enclosed LICENSE file for full details.
# ---------------------------------------------------------------


#
# -- [[ Recommended Base Configuration ]] --------------------------------------
#
# The minimum required ModSecurity version for the CRS is 2.8.0.
#
# The configuration directives/settings in this file are used to control
# the OWASP ModSecurity CRS. These settings do **NOT** configure the main
# ModSecurity settings (modsecurity.conf) such as SecRuleEngine,
# SecRequestBodyAccess, SecAuditEngine, SecDebugLog, and XML processing.
#
# The CRS assumes that modsecurity.conf has been loaded. If you don't have this
# file, you can get it from:
# https://github.com/SpiderLabs/ModSecurity/blob/master/modsecurity.conf-recommended 
#
# The order of file inclusion in your webserver config should always be:
# 1. modsecurity.conf
# 2. modsecurity_crs_10_setup.conf (this file)
# 3. rules/*.conf (the CRS rule files)
#
# Please refer to the INSTALL file for detailed installation instructions.
#


#
# -- [[ Mode of Operation: Anomaly Scoring vs. Self-Contained ]] ---------------
#
# The CRS can run in two modes:
#
# -- [[ Anomaly Scoring Mode (default) ]] --
# In CRS3, anomaly mode is the default and recommended mode, since it gives the
# most accurate log information and offers the most flexibility in setting your
# blocking policies. It is also called "collaborative detection mode".
# In this mode, each matching rule increases an 'anomaly score'.
# At the conclusion of the inbound rules, and again at the conclusion of the
# outbound rules, the anomaly score is checked, and the blocking evaluation
# rules apply a disruptive action, by default returning an error 403.
#
# -- [[ Self-Contained Mode ]] --
# In this mode, rules apply an action instantly. This was the CRS2 default.
# It can lower resource usage, at the cost of less flexibility in blocking policy
# and less informative audit logs (only the first detected threat is logged).
# Rules inherit the disruptive action that you specify (i.e. deny, drop, etc).
# The first rule that matches will execute this action. In most cases this will
# cause evaluation to stop after the first rule has matched, similar to how many
# IDSs function.
#
# -- [[ Alert Logging Control ]] --
# In the mode configuration, you must also adjust the desired logging options.
# There are three common options for dealing with logging. By default CRS enables
# logging to the webserver error log (or Event viewer) plus detailed logging to
# the ModSecurity audit log (configured under SecAuditLog in modsecurity.conf).
#
# - To log to both error log and ModSecurity audit log file, use: "log,auditlog"
# - To log *only* to the ModSecurity audit log file, use: "nolog,auditlog"
# - To log *only* to the error log file, use: "log,noauditlog"
#
# Examples for the various modes follow.
# You must leave one of the following options enabled.
# Note that you must specify the same line for phase:1 and phase:2.
#

# Default: Anomaly Scoring mode, log to error log, log to ModSecurity audit log
# - By default, offending requests are blocked with an error 403 response.
# - To change the disruptive action, see RESPONSE-999-EXCEPTIONS.conf.example
#   and review section 'Changing the Disruptive Action for Anomaly Mode'.
# - In Apache, you can use ErrorDocument to show a friendly error page or
#   perform a redirect: https://httpd.apache.org/docs/2.4/custom-error.html
#
SecDefaultAction "phase:1,log,auditlog,pass"
SecDefaultAction "phase:2,log,auditlog,pass"

# Example: Anomaly Scoring mode, log only to ModSecurity audit log
# - By default, offending requests are blocked with an error 403 response.
# - To change the disruptive action, see RESPONSE-999-EXCEPTIONS.conf.example
#   and review section 'Changing the Disruptive Action for Anomaly Mode'.
# - In Apache, you can use ErrorDocument to show a friendly error page or
#   perform a redirect: https://httpd.apache.org/docs/2.4/custom-error.html
#
# SecDefaultAction "phase:1,nolog,auditlog,pass"
# SecDefaultAction "phase:2,nolog,auditlog,pass"

# Example: Self-contained mode, return error 403 on blocking
# - In this configuration the default disruptive action becomes 'deny'. After a
#   rule triggers, it will stop processing the request and return an error 403.
# - You can also use a different error status, such as 404, 406, et cetera.
# - In Apache, you can use ErrorDocument to show a friendly error page or
#   perform a redirect: https://httpd.apache.org/docs/2.4/custom-error.html
#
# SecDefaultAction "phase:1,log,auditlog,deny,status:403"
# SecDefaultAction "phase:2,log,auditlog,deny,status:403"

# Example: Self-contained mode, redirect back to homepage on blocking
# - In this configuration the 'tag' action includes the Host header data in the
#   log. This helps to identify which virtual host triggered the rule (if any).
# - Note that this might cause redirect loops in some situations; for example
#   if a Cookie or User-Agent header is blocked, it will also be blocked when
#   the client subsequently tries to access the homepage. You can also redirect
#   to another custom URL.
# SecDefaultAction "phase:1,log,auditlog,redirect:'http://%{request_headers.host}/',tag:'Host: %{request_headers.host}'"
# SecDefaultAction "phase:2,log,auditlog,redirect:'http://%{request_headers.host}/',tag:'Host: %{request_headers.host}'"


#
# -- [[ Paranoia Level Initialization ]] ---------------------------------------
#
# The Paranoia Level (PL) setting allows you to choose the desired level
# of rule checks.
#
# With each paranoia level increase, the CRS enables additional rules.
# However, higher paranoia levels also increase the possibility of
# blocking some legitimate traffic. If you use higher paranoia levels,
# it is likely that you will need to add some exclusion rules for
# certain applications receiving complex input.
#
# - A paranoia level of 1 is default. In this level, most core rules
#   are enabled. This level is advised for beginners and installations
#   covering many different sites and applications.
# - Paranoia level 2 includes many extra rules, for instance enabling
#   many regexp-based SQL and XSS injection protections, and adding
#   extra keywords checked for code injections. This level is advised
#   for moderate to experienced users desiring more complete coverage.
# - Paranoia level 3 enables more rules and keyword lists, and tweaks
#   limits on special characters used.
# - Paranoia level 4 further restricts special characters.
#   The highest levels are advised for experienced users protecting
#   sensitive installations.
#
# Rules in paranoia level 2 or higher will log their PL to the audit log;
# example: [tag "paranoia-level/2"]. This allows you to deduct from the
# audit log how the WAF behavior is affected by paranoia level.
#
# When not explicitly defined, paranoia_level=1 is the default.
#
#SecAction \
#  "id:'900023',\
#   phase:1,\
#   nolog,\
#   pass,\
#   t:none,\
#   setvar:tx.paranoia_level=1"


#
# -- [[ Anomaly Mode Severity Levels ]] ----------------------------------------
#
# Each rule in the CRS has an associated severity level.
# These are the default scoring points for each severity level.
# These settings will be used to increment the anomaly score if a rule matches.
# You may adjust these points to your liking, but this is usually not needed.
#
# - CRITICAL severity: Anomaly Score of 5.
#       Mostly generated by the application attack rules (93x and 94x files).
# - ERROR severity: Anomaly Score of 4.
#       Generated mostly from outbound leakage rules (95x files).
# - WARNING severity: Anomaly Score of 3.
#       Generated mostly by malicious client rules (91x files).
# - NOTICE severity: Anomaly Score of 2.
#       Generated mostly by the protocol rules (92x files).
#
# In anomaly mode, these scores are cumulative.
# So it's possible for a request to hit multiple rules.
#
# (Note: In this file, we use 'phase:1' to set CRS configuration variables.
# In general, 'phase:request' is used. However, we want to make absolutely sure
# that all configuration variables are set before the CRS rules are processed.)
#
#SecAction \
# "id:'900001',\
#  phase:1,\
#  nolog,\
#  pass,\
#  t:none,\
#  setvar:tx.critical_anomaly_score=5,\
#  setvar:tx.error_anomaly_score=4,\
#  setvar:tx.warning_anomaly_score=3,\
#  setvar:tx.notice_anomaly_score=2"


#
# -- [[ Anomaly Mode Blocking Threshold Levels ]] ------------------------------
#
# Here, you can specify at which cumulative anomaly score an inbound request,
# or outbound response, should be blocked.
#
# Most detected inbound threats will give a critical score of 5.
# Smaller violations, like violations of protocol/standards, carry lower scores.
#
# If you keep the blocking thresholds at the defaults, the CRS will work
# similarly to previous CRS versions: a single critical rule match will cause
# the request to be blocked and logged.
#
# If you want to make the CRS less sensitive, you can increase the blocking
# thresholds, for instance to 7 (which would require multiple rule matches
# before blocking) or 10 (which would require at least two critical alerts - or
# a combination of many lesser alerts), or even higher. However, increasing the
# thresholds might cause some attacks to bypass the CRS rules or your policies.
#
#SecAction \
# "id:'900003',\
#  phase:1,\
#  nolog,\
#  pass,\
#  t:none,\
#  setvar:tx.inbound_anomaly_score_threshold=5,\
#  setvar:tx.outbound_anomaly_score_threshold=4"


#
# -- [[ HTTP Policy Settings ]] ------------------------------------------------
#
# Set the following policy settings here and they will be propagated to various
# rules files by using macro expansion:
# - REQUEST-911-METHOD-ENFORCEMENT.conf
# - REQUEST-912-DOS-PROTECTION.conf
# - REQUEST-920-PROTOCOL-ENFORCEMENT.conf
# If you run into false positives, you can adjust the settings here.
#
SecAction \
 "id:900012,\
  phase:1,\
  nolog,\
  pass,\
  t:none,\
  setvar:'tx.allowed_methods=GET HEAD POST OPTIONS',\
  setvar:'tx.static_resources=.jpg/ .jpeg/ .png/ .gif/ .js/ .css/ .ico/ .svg/ .webp/',\
  setvar:'tx.allowed_request_content_type=application/x-www-form-urlencoded|multipart/form-data|text/xml|application/xml|application/x-amf|application/json|text/plain',\
  setvar:'tx.allowed_http_versions=HTTP/1.0 HTTP/1.1 HTTP/2',\
  setvar:'tx.restricted_extensions=.asa/ .asax/ .ascx/ .axd/ .backup/ .bak/ .bat/ .cdx/ .cer/ .cfg/ .cmd/ .com/ .config/ .conf/ .cs/ .csproj/ .csr/ .dat/ .db/ .dbf/ .dll/ .dos/ .htr/ .htw/ .ida/ .idc/ .idq/ .inc/ .ini/ .key/ .licx/ .lnk/ .log/ .mdb/ .old/ .pass/ .pdb/ .pol/ .printer/ .pwd/ .resources/ .resx/ .sql/ .sys/ .vb/ .vbs/ .vbproj/ .vsdisco/ .webinfo/ .xsd/ .xsx/',\
  setvar:'tx.restricted_headers=proxy lock-token content-range translate if'"

# Here, you can define optional limits on lengths and number of
# HTTP parameters and uploaded files. This can help to prevent
# application specific DoS attacks.
#
# Beware for blocking legitimate traffic when enabling these limits.
#
# These values are checked in REQUEST-920-PROTOCOL-ENFORCEMENT.conf.
#

# Limit number of arguments in request
#SecAction \
# "id:'900006',\
#  phase:1,\
#  nolog,\
#  pass,\
#  t:none,\
#  setvar:tx.max_num_args=255"

# Limit length of any argument name
#SecAction \
# "id:'900007',\
#  phase:1,\
#  nolog,\
#  pass,\
#  t:none,\
#  setvar:tx.arg_name_length=100"

# Limit length of any argument value
#SecAction \
# "id:'900008',\
#  phase:1,\
#  nolog,\
#  pass,\
#  t:none,\
#  setvar:tx.arg_length=400"

# Limit total length of combined arguments
#SecAction \
# "id:'900009',\
#  phase:1,\
#  nolog,\
#  pass,\
#  t:none,\
#  setvar:tx.total_arg_length=64000"

# Limit file size of individual uploaded file
#SecAction \
# "id:'900010',\
#  phase:1,\
#  nolog,\
#  pass,\
#  t:none,\
#  setvar:tx.max_file_size=1048576"

# Limit combined size of all uploaded files
#SecAction \
# "id:'900011',\
#  phase:1,\
#  nolog,\
#  pass,\
#  t:none,\
#  setvar:tx.combined_file_sizes=1048576"


#
# -- [[ System Description Initalization ]] --
#
# These variables are used to enable and disable specific rules based on you
# configuration.
#
# Set each setting to reflect your perticular environment. By default all
# configurations are enabled.

SecAction \
  "id:'900024',\
  phase:1,\
  t:none,\
  setvar:tx.msaccess=1,\
  setvar:tx.db2=1,\
  setvar:tx.emc=1,\
  setvar:tx.firebird=1,\
  setvar:tx.frontbase=1,\
  setvar:tx.hsqldb=1,\
  setvar:tx.informix=1,\
  setvar:tx.ingres=1,\
  setvar:tx.interbase=1,\
  setvar:tx.maxdb=1,\
  setvar:tx.mssql=1,\
  setvar:tx.mysql=1,\
  setvar:tx.oracle=1,\
  setvar:tx.pgsql=1,\
  setvar:tx.sqlite=1,\
  setvar:tx.sybase=1,\
  nolog,\
  pass"


#
# -- [[ GeoIP Database ]] ------------------------------------------------------
#
# There are some rulesets that need to inspect the GEO data of the REMOTE_ADDR
# data.
# 
# This product includes GeoLite data created by MaxMind, available from:
# http://www.maxmind.com.
#
# You should periodically download the MaxMind GeoIP Lite City DB for updates:
#
#       http://geolite.maxmind.com/download/geoip/database/GeoLiteCity.dat.gz
#
# You then need to define the proper path for the SecGeoLookupDb directive
#
# Ref: http://blog.spiderlabs.com/2010/10/detecting-malice-with-modsecurity-geolocation-data.html
# Ref: http://blog.spiderlabs.com/2010/11/detecting-malice-with-modsecurity-ip-forensics.html
#
#SecGeoLookupDb util/geo-location/GeoLiteCity.dat


#
# -=[ Block Countries ]=-
# 
# Rules in the IP Reputation file can check the client against a list of high
# risk country codes. These countries have to be defined in the variable
# tx.high_risk_country_codes.
#
# If you are sure that you are not getting any legitimate requests from a given
# country, then you can disable all access from that country via this variable.
# The rule performing the test has the rule id 910100.
#
# By default, the list is empty. A list used by some sites was the following:
# setvar:'tx.high_risk_country_codes=UA ID YU LT EG RO BG TR RU PK MY CN'"
#
# This rule requires SecGeoLookupDb (see above).
#
#SecAction \
# "id:'900022',\
#  phase:1,\
#  nolog,\
#  pass,\
#  t:none,\
#  setvar:'tx.high_risk_country_codes='"


#
# -- [[ Project Honey Pot HTTP Blacklist ]] ------------------------------------
#
# Optionally, you can check the client IP address against the Project Honey Pot
# HTTPBL (dnsbl.httpbl.org). In order to use this, you need to register to get a
# free API key. Set it here with SecHttpBlKey.
#
# Project Honeypot returns multiple different malicious IP types.
# You may specify which you want to block by enabling or disabling them below.
#
# Ref: https://www.projecthoneypot.org/httpbl.php
# Ref: https://github.com/SpiderLabs/ModSecurity/wiki/Reference-Manual#wiki-SecHttpBlKey
#
#SecHttpBlKey XXXXXXXXXXXXXXXXX
#SecAction "id:'900025',\
#  phase:1,\
#  nolog,\
#  pass,\
#  t:none,\
#  setvar:tx.block_search_ip=1,\
#  setvar:tx.block_suspicious_ip=1,\
#  setvar:tx.block_harvester_ip=1,\
#  setvar:tx.block_spammer_ip=1"


#
# -- [[ Block Duration ]] ------------------------------------------------------
#
# Here you can specify how long IP blocking rules last before they expire.
# The default is 300 seconds.
#
#SecAction \
# "id:'900026',\
#  phase:1,\
#  nolog,\
#  pass,\
#  t:none,\
#  setvar:tx.block_duration=300"


#
# -- [[ Regression Testing Mode ]] ---------------------------------------------
#
# If you are going to run the regression testing mode, you should uncomment the
# following rule. It will enable DetectionOnly mode for the SecRuleEngine and
# will enable Response Header tagging so that the client testing script can see
# which rule IDs have matched.
#
# The server will insert "X-WAF-Events" and "X-WAF-Score" in the response.
# Example output:
#   X-WAF-Events: TX:930110-OWASP_CRS/WEB_ATTACK/DIR_TRAVERSAL-REQUEST_URI,
#                TX:930120-OWASP_CRS/WEB_ATTACK/FILE_INJECTION-ARGS:foo
#   X-WAF-Score: Total=15; sqli=0; xss=0; rfi=0; lfi=15; rce=0; php=0; http=0; ses=0
#
# To enable this functionality, include the RESPONSE-981-REGRESSION.conf file.
# You must specify the source IP address/range where you will be running the
# tests from. The source IP will not be blocked in case of rule matches.
# Only enable this on private networks.
#
<<<<<<< HEAD
#Include /path/to/crs/util/regression-tests/RESPONSE-981-REGRESSION.conf
#SecRule REMOTE_ADDR "@ipMatch 192.168.1.100" \
# "id:'900005',\
#  phase:1,\
#  nolog,\
#  pass,\
#  t:none,\
#  ctl:ruleEngine=DetectionOnly,\
#  setvar:tx.regression_testing=1"
=======
SecAction \
 "id:900012,\
  phase:1,\
  nolog,\
  pass,\
  t:none,\
  setvar:'tx.allowed_methods=GET HEAD POST OPTIONS', \
  setvar:'tx.static_extensions=/.jpg/ /.jpeg/ /.png/ /.gif/ /.js/ /.css/ /.ico/ /.svg/ /.webp/', \
  setvar:'tx.allowed_request_content_type=application/x-www-form-urlencoded|multipart/form-data|text/xml|application/xml|application/x-amf|application/json|text/plain', \
  setvar:'tx.allowed_http_versions=HTTP/1.0 HTTP/1.1 HTTP/2', \
  setvar:'tx.restricted_extensions=.asa/ .asax/ .ascx/ .axd/ .backup/ .bak/ .bat/ .cdx/ .cer/ .cfg/ .cmd/ .com/ .config/ .conf/ .cs/ .csproj/ .csr/ .dat/ .db/ .dbf/ .dll/ .dos/ .htr/ .htw/ .ida/ .idc/ .idq/ .inc/ .ini/ .key/ .licx/ .lnk/ .log/ .mdb/ .old/ .pass/ .pdb/ .pol/ .printer/ .pwd/ .resources/ .resx/ .sql/ .sys/ .vb/ .vbs/ .vbproj/ .vsdisco/ .webinfo/ .xsd/ .xsx/', \
  setvar:'tx.restricted_headers=proxy lock-token content-range translate if'"
>>>>>>> 3567e1aa


#
# -- [[ XSS Settings ]] --------------------------------------------------------
#
# The purpose of these settings is to specify if your site allows
# clients to submit ANY HTML at all.  If the answer is "No" then
# use the default setting of "0".  With this setting, the XSS rules
# can be more aggressive is blocking all inbound HTML data.
#
# If your site does allow clients to submit some HTML data, then
# set this variable to "1".  This will disable some of the more
# aggressive checks looking for all HTML data. 
#
# If you allow HTML on certain pages, edit the tx.allowed_html_urls
# parameter data below.  When these URLs are accessed, the XSS checks
# will be skipped.
#
#SecAction \
# "id:'900023',\
#  phase:1,\
#  nolog,\
#  pass,\
#  t:none,\
#  setvar:tx.allow_html=1,\
#  setvar:'tx.allowed_html_urls=#/update.php# #/save_page.php#'"


#
# -- [[ Anti-Automation / DoS Protection ]] ------------------------------------
#
# Optional DoS protection against clients making requests too quickly.
#
# When a client is making more than 100 requests (excluding static files) within
# 60 seconds, this is considered a 'burst'. After two bursts, the client is
# blocked for 600 seconds.
#
# Requests to static files are unlimited; they are listed in the
# 'tx.static_resources' setting, which you can change in this file under
# rule 900012.
#
# To enable the DoS protection rules, uncomment the following rule.
# For a detailed description, see rule file REQUEST-912-DOS-PROTECTION.conf.
#
#SecAction \
# "id:'900015',\
#  phase:1,\
#  nolog,\
#  pass,\
#  t:none,\
#  setvar:'tx.dos_burst_time_slice=60',\
#  setvar:'tx.dos_counter_threshold=100',\
#  setvar:'tx.dos_block_timeout=600'"


#
# -- [[ Check UTF encoding ]] --------------------------------------------------
#
# Enable this setting to check for invalid UTF-8 encoding.
# We only want to apply this check if UTF-8 encoding is actually used by the
# site, otherwise it will result in false positives.
#
#SecAction \
# "id:'900016',\
#  phase:1,\
#  nolog,\
#  pass,\
#  t:none,\
#  setvar:tx.crs_validate_utf8_encoding=1"


#
# -- [[ Collection timeout ]] --------------------------------------------------
#
# Set the SecCollectionTimeout directive to a lower setting (default
# is 1 hour).  Reducing this setting increases performance by cleaning
# out old/stale entries.
# Ref: https://github.com/SpiderLabs/ModSecurity/wiki/Reference-Manual#wiki-SecCollectionTimeout

# Using 600 (10 mins).
SecCollectionTimeout 600


#
# -- [[ Easing In / Sampling Percentage ]] -------------------------------------
#
# Adding the Core Rule Set to an existing productive site can lead to false
# positives, unexpected performance issues and other undesired side effects.
#
# It can be beneficial to test the water first by enabling the CRS for a
# limited number of requests only and then, when you have solved the issues (if
# any) and you have confidence in the setup, to raise the ratio of requests
# being sent into the ruleset.
#
# Adjust the percentage of requests, that are funnelled into the Core Rules by
# setting TX.sampling_percentage below. The default is 100, meaning that every
# request gets checked by the CRS.  The selection of requests, which are going
# to be checked, is based on a pseudo random number generated by ModSecurity.
#
# If a request is allowed to pass without being checked by the CRS, there is no
# entry in the audit log (for performance reasons), but an error log entry is
# written.  If you want to disable the error log entry, then issue the
# following directive somewhere after the inclusion of the CRS
# (E.g., RESPONSE-999-EXCEPTIONS.conf).
#
# SecRuleUpdateActionById 901150 "nolog"
#
# ATTENTION: If this TX.sampling_percentage is below 100, then some of the
# requests will bypass the Core Rules completely and you lose the ability to
# protect your service with ModSecurity.
#
# SecAction "id:900025,phase:1,pass,nolog,setvar:tx.sampling_percentage=50"


#
# -- [[ End of setup ]] --------------------------------------------------------
#
# The CRS checks the tx.setup_done variable to ensure that the setup
# has been loaded. If you are not planning to use this setup template,
# you must manually set the tx.setup_done variable before including
# the CRS rules/* files.
#
SecAction \
 "id:'900099',\
  phase:1,\
  nolog,\
  pass,\
  t:none,\
  setvar:tx.setup_done=1"<|MERGE_RESOLUTION|>--- conflicted
+++ resolved
@@ -232,7 +232,7 @@
   pass,\
   t:none,\
   setvar:'tx.allowed_methods=GET HEAD POST OPTIONS',\
-  setvar:'tx.static_resources=.jpg/ .jpeg/ .png/ .gif/ .js/ .css/ .ico/ .svg/ .webp/',\
+  setvar:'tx.static_extensions=/.jpg/ /.jpeg/ /.png/ /.gif/ /.js/ /.css/ /.ico/ /.svg/ /.webp/', \
   setvar:'tx.allowed_request_content_type=application/x-www-form-urlencoded|multipart/form-data|text/xml|application/xml|application/x-amf|application/json|text/plain',\
   setvar:'tx.allowed_http_versions=HTTP/1.0 HTTP/1.1 HTTP/2',\
   setvar:'tx.restricted_extensions=.asa/ .asax/ .ascx/ .axd/ .backup/ .bak/ .bat/ .cdx/ .cer/ .cfg/ .cmd/ .com/ .config/ .conf/ .cs/ .csproj/ .csr/ .dat/ .db/ .dbf/ .dll/ .dos/ .htr/ .htw/ .ida/ .idc/ .idq/ .inc/ .ini/ .key/ .licx/ .lnk/ .log/ .mdb/ .old/ .pass/ .pdb/ .pol/ .printer/ .pwd/ .resources/ .resx/ .sql/ .sys/ .vb/ .vbs/ .vbproj/ .vsdisco/ .webinfo/ .xsd/ .xsx/',\
@@ -440,7 +440,6 @@
 # tests from. The source IP will not be blocked in case of rule matches.
 # Only enable this on private networks.
 #
-<<<<<<< HEAD
 #Include /path/to/crs/util/regression-tests/RESPONSE-981-REGRESSION.conf
 #SecRule REMOTE_ADDR "@ipMatch 192.168.1.100" \
 # "id:'900005',\
@@ -450,20 +449,6 @@
 #  t:none,\
 #  ctl:ruleEngine=DetectionOnly,\
 #  setvar:tx.regression_testing=1"
-=======
-SecAction \
- "id:900012,\
-  phase:1,\
-  nolog,\
-  pass,\
-  t:none,\
-  setvar:'tx.allowed_methods=GET HEAD POST OPTIONS', \
-  setvar:'tx.static_extensions=/.jpg/ /.jpeg/ /.png/ /.gif/ /.js/ /.css/ /.ico/ /.svg/ /.webp/', \
-  setvar:'tx.allowed_request_content_type=application/x-www-form-urlencoded|multipart/form-data|text/xml|application/xml|application/x-amf|application/json|text/plain', \
-  setvar:'tx.allowed_http_versions=HTTP/1.0 HTTP/1.1 HTTP/2', \
-  setvar:'tx.restricted_extensions=.asa/ .asax/ .ascx/ .axd/ .backup/ .bak/ .bat/ .cdx/ .cer/ .cfg/ .cmd/ .com/ .config/ .conf/ .cs/ .csproj/ .csr/ .dat/ .db/ .dbf/ .dll/ .dos/ .htr/ .htw/ .ida/ .idc/ .idq/ .inc/ .ini/ .key/ .licx/ .lnk/ .log/ .mdb/ .old/ .pass/ .pdb/ .pol/ .printer/ .pwd/ .resources/ .resx/ .sql/ .sys/ .vb/ .vbs/ .vbproj/ .vsdisco/ .webinfo/ .xsd/ .xsx/', \
-  setvar:'tx.restricted_headers=proxy lock-token content-range translate if'"
->>>>>>> 3567e1aa
 
 
 #
