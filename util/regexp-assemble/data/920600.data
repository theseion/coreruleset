--- conflicted
+++ resolved
@@ -1,111 +1,4 @@
 ##! Please refer to the documentation at
 ##! https://coreruleset.org/docs/development/regexp_assemble/.
 
-<<<<<<< HEAD
-##! The expression generated from this file matches a full HTTP
-##! `Accept` header by following the specification as far as
-##! necessary, while restricting the `charset` parameter
-##! to a list of explicitly allowed values.
-##! Where possible, the expression matches tokens "loosely",
-##! to reduce complexity and the risk of false positives.
-
-##! Specifications:
-##! https://httpwg.org/specs/rfc7231.html#request.conneg
-##! https://httpwg.org/specs/rfc7230.html
-
-##!^ ^
-##!$ $
-
-##! Helpers
-##!> define non-token-with-dquote-chars (),/:;<=>?![\x5c\]{}
-
-##!> define non-token-chars \"{{non-token-with-dquote-chars}}
-
-##!> define token-chars [^{{non-token-chars}}]
-
-##!> define token-with-dquote-chars [^{{non-token-with-dquote-chars}}]
-
-##!> define type-subtype (?:\*|{{token-chars}}+)
-
-##!> define media-type {{type-subtype}}/{{type-subtype}}
-
-##! list of allowed charsets
-##!> assemble
-  (?:"?
-  ##!=>
-  ##!> include allowed-charsets
-  ##!=>
-  \b"?))
-  ##!=< allowed-charsets
-##!<
-
-
-##! Main assembly
-##!> assemble
-  (?:{{media-type}})
-  ##!=>
-  (?:\s*;\s*
-  ##!=>
-  (?:(?:charset\s*=\s*
-  ##!=>
-  ##!=> allowed-charsets
-
-  ##! If the first part wasn't a "charset", then
-  ##! anything is allowed here that is not "charset".
-  ##! Note that this doesn't follow the RFC strictly.
-  |(?:
-  ##!=>
-  [^c{{non-token-chars}}]{{token-chars}}*
-  c[^h{{non-token-chars}}]{{token-chars}}*
-  ch[^a{{non-token-chars}}]{{token-chars}}*
-  cha[^r{{non-token-chars}}]{{token-chars}}*
-  char[^s{{non-token-chars}}]{{token-chars}}*
-  chars[^e{{non-token-chars}}]{{token-chars}}*
-  charse[^t{{non-token-chars}}]{{token-chars}}*
-  ##!=>
-  )\s*=\s*{{token-with-dquote-chars}}+)
-  ##!=>
-  ##! Clients like to violate the RFC, be lenient with
-  ##! terminating semi-colons.
-  ;?
-  ##!=>
-  )*
-  ##!=>
-
-  ##! Multiple "media-range" expressions can be
-  ##! specified, comma separated.
-  (?:\s*,\s*
-  ##!=>
-  (?:{{media-type}})
-  ##!=>
-  (?:\s*;\s*
-  ##!=>
-  (?:(?:charset\s*=\s*
-  ##!=>
-  ##!=> allowed-charsets
-  |(?:
-  ##!=>
-  [^c{{non-token-chars}}]{{token-chars}}*
-  c[^h{{non-token-chars}}]{{token-chars}}*
-  ch[^a{{non-token-chars}}]{{token-chars}}*
-  cha[^r{{non-token-chars}}]{{token-chars}}*
-  char[^s{{non-token-chars}}]{{token-chars}}*
-  chars[^e{{non-token-chars}}]{{token-chars}}*
-  charse[^t{{non-token-chars}}]{{token-chars}}*
-  ##!=>
-  )\s*=\s*{{token-with-dquote-chars}}+)
-  ##!=>
-  ##! Clients like to violate the RFC, be lenient with
-  ##! terminating semi-colons.
-  ;?
-  ##!=>
-  )*)*
-  ##!=>
-##!<
-##!=>
-
-$
-##!=>
-=======
-##!> include charset-specification
->>>>>>> 4446f678
+##!> include charset-specification