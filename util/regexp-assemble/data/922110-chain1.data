--- conflicted
+++ resolved
@@ -1,115 +1,4 @@
 ##! Please refer to the documentation at
 ##! https://coreruleset.org/docs/development/regexp_assemble/.
 
-<<<<<<< HEAD
-##! The expression generated from this file matches a full HTTP
-##! `Accept` header by following the specification as far as
-##! necessary, while restricting the `charset` parameter
-##! to a list of explicitly allowed values.
-##! Where possible, the expression matches tokens "loosely",
-##! to reduce complexity and the risk of false positives.
-
-##! Specifications:
-##! https://httpwg.org/specs/rfc7231.html#request.conneg
-##! https://httpwg.org/specs/rfc7230.html
-
-##! This is a duplicate of the 920600.data file.
-##! There will be support for inclusion in the regexp_assemble tool in the future.
-##! In the meantime, please keep both files in sync.
-
-##!^ ^
-##!$ $
-
-##! Helpers
-##!> define non-token-with-dquote-chars (),/:;<=>?![\x5c\]{}\s
-
-##!> define non-token-chars \"{{non-token-with-dquote-chars}}
-
-##!> define token-chars [^{{non-token-chars}}]
-
-##!> define token-with-dquote-chars [^{{non-token-with-dquote-chars}}]
-
-##!> define type-subtype (?:\*|{{token-chars}}+)
-
-##!> define media-type {{type-subtype}}/{{type-subtype}}
-
-##! list of allowed charsets
-##!> assemble
-  "?
-  ##!=>
-  ##!> include allowed-charsets
-  ##!=>
-  \b"?
-  ##!=< allowed-charsets
-##!<
-
-##! valid media-range
-##!> assemble
-  ##!> assemble
-    (?:{{media-type}})
-    ##!=>
-
-    ##! parameters, semi-colon separated
-    ##!> assemble
-      \s*;\s*
-      ##!=>
-
-      ##! "charset" with valid character set
-      ##!> assemble
-        charset\s*=\s*
-        ##!=>
-        ##!=> allowed-charsets
-      ##!<
-
-      ##! If the first part wasn't a "charset", then
-      ##! any name is allowed here that is not "charset".
-      ##! Note that this doesn't follow the RFC strictly.
-      ##!> assemble
-        ##!> assemble
-          [^c{{non-token-chars}}]{{token-chars}}*
-          c[^h{{non-token-chars}}]{{token-chars}}*
-          ch[^a{{non-token-chars}}]{{token-chars}}*
-          cha[^r{{non-token-chars}}]{{token-chars}}*
-          char[^s{{non-token-chars}}]{{token-chars}}*
-          chars[^e{{non-token-chars}}]{{token-chars}}*
-          charse[^t{{non-token-chars}}]{{token-chars}}*
-        ##!<
-        ##!=>
-
-        ##! any parameter values, since this is not a charset
-        \s*=\s*{{token-with-dquote-chars}}+
-      ##!<
-    ##!<
-    ##!=>
-    ##! any number of parameters
-    *
-    ##!=>
-  ##!<
-
-  ##! Clients like to violate the RFC, be lenient with
-  ##! terminating semi-colons.
-  (?:\s*;)?
-  ##!=>
-  ##!=< media-range
-##!<
-
-
-##! main assembly
-
-##!=> media-range
-
-##! Multiple "media-range" expressions can be
-##! specified, comma separated.
-##!> assemble
-  \s*,\s*
-  ##!=>
-  ##!=> media-range
-##!<
-##!=>
-
-##! any number of media-ranges
-*
-##!=>
-=======
-##!> include charset-specification
->>>>>>> 4446f678
+##!> include charset-specification