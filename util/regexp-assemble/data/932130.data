--- conflicted
+++ resolved
@@ -1,30 +1,5 @@
-<<<<<<< HEAD
-##! This is a data file used to generate a regular expression for a CRS rule.
-##! The generation of the regular expression happens with the help of
-##! util/regexp-assemble/regexp-assemble.py.
-##! The ID of the rule in question is part of the file name of this data file.
-##! Read more about the format of this data file and the use of the assembly
-##! script in util/regexp-assemble/README.md.
-##!
-##! Lines starting with `##!` are comments and will be skipped,
-##! empty lines will be ignored completely.
-##! In addition, the quote character `'` at the beginning of a line will
-##! cause the line to be interpreted as literal by the cmdline preprocessor only.
-##!
-##! Five special comments are at your disposal to influence the assembled expression:
-##! - `##!+`: the flag comment
-##! - `##!^`: the prefix comment
-##! - `##!$`: the suffix comment
-##! - `##!>`: the preprocessor comment
-##! - `##!<`: the block preprocessor end comment
-##!
-##! Currently supported preprocessors:
-##! - cmdline [windows|unix] (file scope)
-##! Please refer to util/regexp-assemble/README.md for a full explanation
-=======
-##! Please refer to the documentation at 
+##! Please refer to the documentation at
 ##! https://coreruleset.org/docs/development/regexp_assemble/.
->>>>>>> 89aca470
 
 \$\(.*\)
 \$\{.*\}
