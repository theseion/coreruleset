--- conflicted
+++ resolved
@@ -17,8 +17,4 @@
 log_date_format = "%a %b %d %H:%M:%S.%f %Y"
 #
 # Reverse format: (example: see above)
-<<<<<<< HEAD
-#log_date_format = "%Y-%m-%d %H:%M:%S.%f"
-=======
-#log_date_format = "%Y-%m-%d %H:%M:%S.%f"
->>>>>>> ce36edef
+#log_date_format = "%Y-%m-%d %H:%M:%S.%f"